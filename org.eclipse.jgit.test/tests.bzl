load(
    "@com_googlesource_gerrit_bazlets//tools:junit.bzl",
    "junit_tests",
)

def tests(tests):
    for src in tests:
        name = src[len("tst/"):len(src) - len(".java")].replace("/", "_")
        labels = []
        timeout = "moderate"
        if name.startswith("org_eclipse_jgit_"):
            package = name[len("org.eclipse.jgit_"):]
            if package.startswith("internal_storage_"):
                package = package[len("internal.storage_"):]
            index = package.find("_")
            if index > 0:
                labels.append(package[:index])
            else:
                labels.append(index)
        if "lib" not in labels:
            labels.append("lib")

        # TODO(http://eclip.se/534285): Make this test pass reliably
        # and remove the flaky attribute.
        flaky = src.endswith("CrissCrossMergeTest.java")

        additional_deps = []
        if src.endswith("RootLocaleTest.java"):
            additional_deps = [
                "//org.eclipse.jgit.pgm:pgm",
                "//org.eclipse.jgit.ui:ui",
            ]
        if src.endswith("WalkEncryptionTest.java"):
            additional_deps = [
                "//org.eclipse.jgit:insecure_cipher_factory",
            ]
        if src.endswith("OpenSshConfigTest.java"):
            additional_deps = [
                "//lib:jsch",
            ]
        if src.endswith("JschConfigSessionFactoryTest.java"):
            additional_deps = [
                "//lib:jsch",
            ]
<<<<<<< HEAD
        if src.endswith("JSchSshTest.java"):
            additional_deps = [
                "//lib:jsch",
                "//lib:jzlib",
                "//lib:sshd-core",
                "//lib:sshd-sftp",
                ":sshd-helpers",
            ]
        if src.endswith("JDKHttpConnectionTest.java"):
            additional_deps = [
                "//lib:mockito",
            ]
=======
        if src.endswith("ArchiveCommandTest.java"):
            additional_deps = [
                "//lib:commons-compress",
                "//lib:xz",
                "//org.eclipse.jgit.archive:jgit-archive",
            ]

>>>>>>> e60b9e18
        heap_size = "-Xmx256m"
        if src.endswith("HugeCommitMessageTest.java"):
            heap_size = "-Xmx512m"
        if src.endswith("EolRepositoryTest.java") or src.endswith("GcCommitSelectionTest.java"):
            timeout = "long"

        junit_tests(
            name = name,
            tags = labels,
            srcs = [src],
            deps = additional_deps + [
                ":helpers",
                ":tst_rsrc",
                "//lib:javaewah",
                "//lib:junit",
                "//lib:slf4j-api",
                "//org.eclipse.jgit:jgit",
                "//org.eclipse.jgit.junit:junit",
                "//org.eclipse.jgit.lfs:jgit-lfs",
            ],
            flaky = flaky,
            jvm_flags = [heap_size, "-Dfile.encoding=UTF-8"],
            timeout = timeout,
        )<|MERGE_RESOLUTION|>--- conflicted
+++ resolved
@@ -42,8 +42,8 @@
             additional_deps = [
                 "//lib:jsch",
             ]
-<<<<<<< HEAD
         if src.endswith("JSchSshTest.java"):
+        if src.endswith("ArchiveCommandTest.java"):
             additional_deps = [
                 "//lib:jsch",
                 "//lib:jzlib",
@@ -55,20 +55,9 @@
             additional_deps = [
                 "//lib:mockito",
             ]
-=======
-        if src.endswith("ArchiveCommandTest.java"):
-            additional_deps = [
-                "//lib:commons-compress",
-                "//lib:xz",
-                "//org.eclipse.jgit.archive:jgit-archive",
-            ]
-
->>>>>>> e60b9e18
         heap_size = "-Xmx256m"
         if src.endswith("HugeCommitMessageTest.java"):
             heap_size = "-Xmx512m"
-        if src.endswith("EolRepositoryTest.java") or src.endswith("GcCommitSelectionTest.java"):
-            timeout = "long"
 
         junit_tests(
             name = name,
@@ -86,5 +75,4 @@
             ],
             flaky = flaky,
             jvm_flags = [heap_size, "-Dfile.encoding=UTF-8"],
-            timeout = timeout,
         )