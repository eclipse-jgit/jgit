/*
 * Copyright (C) 2012-2013, Robin Rosenberg <robin.rosenberg@dewire.com>
 * and other copyright owners as documented in the project's IP log.
 *
 * This program and the accompanying materials are made available
 * under the terms of the Eclipse Distribution License v1.0 which
 * accompanies this distribution, is reproduced below, and is
 * available at http://www.eclipse.org/org/documents/edl-v10.php
 *
 * All rights reserved.
 *
 * Redistribution and use in source and binary forms, with or
 * without modification, are permitted provided that the following
 * conditions are met:
 *
 * - Redistributions of source code must retain the above copyright
 *   notice, this list of conditions and the following disclaimer.
 *
 * - Redistributions in binary form must reproduce the above
 *   copyright notice, this list of conditions and the following
 *   disclaimer in the documentation and/or other materials provided
 *   with the distribution.
 *
 * - Neither the name of the Eclipse Foundation, Inc. nor the
 *   names of its contributors may be used to endorse or promote
 *   products derived from this software without specific prior
 *   written permission.
 *
 * THIS SOFTWARE IS PROVIDED BY THE COPYRIGHT HOLDERS AND
 * CONTRIBUTORS "AS IS" AND ANY EXPRESS OR IMPLIED WARRANTIES,
 * INCLUDING, BUT NOT LIMITED TO, THE IMPLIED WARRANTIES
 * OF MERCHANTABILITY AND FITNESS FOR A PARTICULAR PURPOSE
 * ARE DISCLAIMED. IN NO EVENT SHALL THE COPYRIGHT OWNER OR
 * CONTRIBUTORS BE LIABLE FOR ANY DIRECT, INDIRECT, INCIDENTAL,
 * SPECIAL, EXEMPLARY, OR CONSEQUENTIAL DAMAGES (INCLUDING, BUT
 * NOT LIMITED TO, PROCUREMENT OF SUBSTITUTE GOODS OR SERVICES;
 * LOSS OF USE, DATA, OR PROFITS; OR BUSINESS INTERRUPTION) HOWEVER
 * CAUSED AND ON ANY THEORY OF LIABILITY, WHETHER IN CONTRACT,
 * STRICT LIABILITY, OR TORT (INCLUDING NEGLIGENCE OR OTHERWISE)
 * ARISING IN ANY WAY OUT OF THE USE OF THIS SOFTWARE, EVEN IF
 * ADVISED OF THE POSSIBILITY OF SUCH DAMAGE.
 */

package org.eclipse.jgit.util;

import static java.time.Instant.EPOCH;
import static org.junit.Assert.assertEquals;
import static org.junit.Assert.assertFalse;
import static org.junit.Assert.assertTrue;
import static org.junit.Assume.assumeNoException;
import static org.junit.Assume.assumeTrue;

import java.io.File;
import java.io.IOException;
import java.nio.charset.Charset;
import java.nio.file.Files;
import java.nio.file.InvalidPathException;
import java.nio.file.Path;
import java.nio.file.attribute.FileTime;
import java.nio.file.attribute.PosixFileAttributeView;
import java.nio.file.attribute.PosixFilePermission;
import java.time.Duration;
import java.time.ZoneId;
import java.time.format.DateTimeFormatter;
import java.util.Locale;
import java.util.Set;
import java.util.concurrent.TimeUnit;

import org.eclipse.jgit.errors.CommandFailedException;
import org.eclipse.jgit.junit.RepositoryTestCase;
import org.eclipse.jgit.lib.RepositoryCache;
import org.junit.After;
import org.junit.Assume;
import org.junit.Before;
import org.junit.Test;

public class FSTest {
	private File trash;

	@Before
	public void setUp() throws Exception {
		trash = File.createTempFile("tmp_", "");
		trash.delete();
		assertTrue("mkdir " + trash, trash.mkdir());
	}

	@After
	public void tearDown() throws Exception {
		FileUtils.delete(trash, FileUtils.RECURSIVE | FileUtils.RETRY);
	}

	/**
	 * The old File methods traverse symbolic links and look at the targets.
	 * With symbolic links we usually want to modify/look at the link. For some
	 * reason the executable attribute seems to always look at the target, but
	 * for the other attributes like lastModified, hidden and exists we must
	 * differ between the link and the target.
	 *
	 * @throws IOException
	 * @throws InterruptedException
	 */
	@Test
	public void testSymlinkAttributes() throws IOException, InterruptedException {
		Assume.assumeTrue(FS.DETECTED.supportsSymlinks());
		FS fs = FS.DETECTED;
		File link = new File(trash, "a");
		File target = new File(trash, "b");
		fs.createSymLink(link, "b");
		assertTrue(fs.exists(link));
		String targetName = fs.readSymLink(link);
<<<<<<< HEAD
		assertEquals("b", targetName);
		assertTrue(fs.lastModified(link) > 0);
=======
		assertEquals("å", targetName);
		assertTrue(fs.lastModifiedInstant(link).compareTo(EPOCH) > 0);
>>>>>>> 358177a2
		assertTrue(fs.exists(link));
		assertFalse(fs.canExecute(link));
		// The length of a symbolic link is a length of the target file path.
		assertEquals(1, fs.length(link));
		assertFalse(fs.exists(target));
		assertFalse(fs.isFile(target));
		assertFalse(fs.isDirectory(target));
		assertFalse(fs.canExecute(target));

		RepositoryTestCase.fsTick(link);
		// Now create the link target
		FileUtils.createNewFile(target);
		assertTrue(fs.exists(link));
		assertTrue(fs.lastModifiedInstant(link).compareTo(EPOCH) > 0);
		assertTrue(fs.lastModifiedInstant(target)
				.compareTo(fs.lastModifiedInstant(link)) > 0);
		assertFalse(fs.canExecute(link));
		fs.setExecute(target, true);
		assertFalse(fs.canExecute(link));
		assumeTrue(fs.supportsExecute());
		assertTrue(fs.canExecute(target));
	}

	@Test
	public void testUnicodeFilePath() throws IOException {
		Assume.assumeTrue(FS.DETECTED.supportsSymlinks());
		FS fs = FS.DETECTED;
		File link = new File(trash, "ä");
		File target = new File(trash, "å");

		try {
			// Check if the runtime can support Unicode file paths.
			link.toPath();
			target.toPath();
		} catch (InvalidPathException e) {
			// When executing a test with LANG environment variable set to non
			// UTF-8 encoding, it seems that JRE cannot handle Unicode file
			// paths. This happens when this test is executed in Bazel as it
			// unsets LANG
			// (https://docs.bazel.build/versions/master/test-encyclopedia.html#initial-conditions).
			// Skip the test if the runtime cannot handle Unicode characters.
			assumeNoException(e);
		}

		fs.createSymLink(link, "å");
		assertTrue(fs.exists(link));
		assertEquals("å", fs.readSymLink(link));
	}

	@Test
	public void testExecutableAttributes() throws Exception {
		FS fs = FS.DETECTED.newInstance();
		// If this assumption fails the test is halted and ignored.
		assumeTrue(fs instanceof FS_POSIX);
		((FS_POSIX) fs).setUmask(0022);

		File f = new File(trash, "bla");
		assertTrue(f.createNewFile());
		assertFalse(fs.canExecute(f));

		Set<PosixFilePermission> permissions = readPermissions(f);
		assertTrue(!permissions.contains(PosixFilePermission.OTHERS_EXECUTE));
		assertTrue(!permissions.contains(PosixFilePermission.GROUP_EXECUTE));
		assertTrue(!permissions.contains(PosixFilePermission.OWNER_EXECUTE));

		fs.setExecute(f, true);

		permissions = readPermissions(f);
		assertTrue("'owner' execute permission not set",
				permissions.contains(PosixFilePermission.OWNER_EXECUTE));
		assertTrue("'group' execute permission not set",
				permissions.contains(PosixFilePermission.GROUP_EXECUTE));
		assertTrue("'others' execute permission not set",
				permissions.contains(PosixFilePermission.OTHERS_EXECUTE));

		((FS_POSIX) fs).setUmask(0033);
		fs.setExecute(f, false);
		assertFalse(fs.canExecute(f));
		fs.setExecute(f, true);

		permissions = readPermissions(f);
		assertTrue("'owner' execute permission not set",
				permissions.contains(PosixFilePermission.OWNER_EXECUTE));
		assertFalse("'group' execute permission set",
				permissions.contains(PosixFilePermission.GROUP_EXECUTE));
		assertFalse("'others' execute permission set",
				permissions.contains(PosixFilePermission.OTHERS_EXECUTE));
	}

	private Set<PosixFilePermission> readPermissions(File f) throws IOException {
		return Files
				.getFileAttributeView(f.toPath(), PosixFileAttributeView.class)
				.readAttributes().permissions();
	}

	@Test(expected = CommandFailedException.class)
	public void testReadPipePosixCommandFailure()
			throws CommandFailedException {
		FS fs = FS.DETECTED.newInstance();
		assumeTrue(fs instanceof FS_POSIX);

		FS.readPipe(fs.userHome(),
				new String[] { "/bin/sh", "-c", "exit 1" },
				Charset.defaultCharset().name());
	}

	@Test(expected = CommandFailedException.class)
	public void testReadPipeCommandStartFailure()
			throws CommandFailedException {
		FS fs = FS.DETECTED.newInstance();

		FS.readPipe(fs.userHome(),
				  new String[] { "this-command-does-not-exist" },
				  Charset.defaultCharset().name());
	}

	@Test
	public void testFsTimestampResolution() throws Exception {
		DateTimeFormatter formatter = DateTimeFormatter
				.ofPattern("uuuu-MMM-dd HH:mm:ss.nnnnnnnnn", Locale.ENGLISH)
				.withZone(ZoneId.systemDefault());
		Path dir = Files.createTempDirectory("probe-filesystem");
		Duration resolution = FS.getFileStoreAttributes(dir)
				.getFsTimestampResolution();
		long resolutionNs = resolution.toNanos();
		assertTrue(resolutionNs > 0);
		for (int i = 0; i < 10; i++) {
			Path f = null;
			try {
				f = dir.resolve("testTimestampResolution" + i);
				Files.createFile(f);
				FileUtils.touch(f);
				FileTime t1 = Files.getLastModifiedTime(f);
				TimeUnit.NANOSECONDS.sleep(resolutionNs);
				FileUtils.touch(f);
				FileTime t2 = Files.getLastModifiedTime(f);
				assertTrue(String.format(
						"expected t2=%s to be larger than t1=%s\nsince file timestamp resolution was measured to be %,d ns",
						formatter.format(t2.toInstant()),
						formatter.format(t1.toInstant()),
						Long.valueOf(resolutionNs)), t2.compareTo(t1) > 0);
			} finally {
				Files.delete(f);
			}
		}
	}

	// bug 548682
	@Test
	public void testRepoCacheRelativePathUnbornRepo() {
		assertFalse(RepositoryCache.FileKey
				.isGitRepository(new File("repo.git"), FS.DETECTED));
	}
}<|MERGE_RESOLUTION|>--- conflicted
+++ resolved
@@ -108,13 +108,8 @@
 		fs.createSymLink(link, "b");
 		assertTrue(fs.exists(link));
 		String targetName = fs.readSymLink(link);
-<<<<<<< HEAD
 		assertEquals("b", targetName);
-		assertTrue(fs.lastModified(link) > 0);
-=======
-		assertEquals("å", targetName);
 		assertTrue(fs.lastModifiedInstant(link).compareTo(EPOCH) > 0);
->>>>>>> 358177a2
 		assertTrue(fs.exists(link));
 		assertFalse(fs.canExecute(link));
 		// The length of a symbolic link is a length of the target file path.
