/*
 * Copyright (C) 2012, Marc Strapetz
 * and other copyright owners as documented in the project's IP log.
 *
 * This program and the accompanying materials are made available
 * under the terms of the Eclipse Distribution License v1.0 which
 * accompanies this distribution, is reproduced below, and is
 * available at http://www.eclipse.org/org/documents/edl-v10.php
 *
 * All rights reserved.
 *
 * Redistribution and use in source and binary forms, with or
 * without modification, are permitted provided that the following
 * conditions are met:
 *
 * - Redistributions of source code must retain the above copyright
 *   notice, this list of conditions and the following disclaimer.
 *
 * - Redistributions in binary form must reproduce the above
 *   copyright notice, this list of conditions and the following
 *   disclaimer in the documentation and/or other materials provided
 *   with the distribution.
 *
 * - Neither the name of the Eclipse Foundation, Inc. nor the
 *   names of its contributors may be used to endorse or promote
 *   products derived from this software without specific prior
 *   written permission.
 *
 * THIS SOFTWARE IS PROVIDED BY THE COPYRIGHT HOLDERS AND
 * CONTRIBUTORS "AS IS" AND ANY EXPRESS OR IMPLIED WARRANTIES,
 * INCLUDING, BUT NOT LIMITED TO, THE IMPLIED WARRANTIES
 * OF MERCHANTABILITY AND FITNESS FOR A PARTICULAR PURPOSE
 * ARE DISCLAIMED. IN NO EVENT SHALL THE COPYRIGHT OWNER OR
 * CONTRIBUTORS BE LIABLE FOR ANY DIRECT, INDIRECT, INCIDENTAL,
 * SPECIAL, EXEMPLARY, OR CONSEQUENTIAL DAMAGES (INCLUDING, BUT
 * NOT LIMITED TO, PROCUREMENT OF SUBSTITUTE GOODS OR SERVICES;
 * LOSS OF USE, DATA, OR PROFITS; OR BUSINESS INTERRUPTION) HOWEVER
 * CAUSED AND ON ANY THEORY OF LIABILITY, WHETHER IN CONTRACT,
 * STRICT LIABILITY, OR TORT (INCLUDING NEGLIGENCE OR OTHERWISE)
 * ARISING IN ANY WAY OUT OF THE USE OF THIS SOFTWARE, EVEN IF
 * ADVISED OF THE POSSIBILITY OF SUCH DAMAGE.
 */
package org.eclipse.jgit.storage.file;

import static java.nio.charset.StandardCharsets.UTF_8;
import static org.eclipse.jgit.util.FileUtils.pathToString;
import static org.junit.Assert.assertArrayEquals;
import static org.junit.Assert.assertEquals;

import java.io.ByteArrayOutputStream;
import java.io.IOException;
<<<<<<< HEAD
import java.util.StringTokenizer;
=======
import java.io.OutputStream;
import java.nio.file.Files;
import java.nio.file.Path;
import java.nio.file.StandardOpenOption;
>>>>>>> e60b9e18

import org.eclipse.jgit.errors.ConfigInvalidException;
import org.eclipse.jgit.util.FS;
import org.eclipse.jgit.util.FileUtils;
import org.eclipse.jgit.util.IO;
import org.junit.After;
import org.junit.Before;
import org.junit.Test;

public class FileBasedConfigTest {

	private static final String USER = "user";

	private static final String NAME = "name";

	private static final String EMAIL = "email";

	private static final String ALICE = "Alice";

	private static final String BOB = "Bob";

	private static final String ALICE_EMAIL = "alice@home";

	private static final String CONTENT1 = "[" + USER + "]\n\t" + NAME + " = "
			+ ALICE + "\n";

	private static final String CONTENT2 = "[" + USER + "]\n\t" + NAME + " = "
			+ BOB + "\n";

<<<<<<< HEAD
	private static final String CONTENT3 = "[" + USER + "]\n\t" + NAME + " = "
			+ ALICE + "\n" + "[" + USER + "]\n\t" + EMAIL + " = " + ALICE_EMAIL;

	private File trash;
=======
	private Path trash;
>>>>>>> e60b9e18

	@Before
	public void setUp() throws Exception {
		trash = Files.createTempDirectory("tmp_");
		FS.getFileStoreAttributes(trash.getParent());
	}

	@After
	public void tearDown() throws Exception {
		FileUtils.delete(trash.toFile(),
				FileUtils.RECURSIVE | FileUtils.SKIP_MISSING | FileUtils.RETRY);
	}

	@Test
	public void testSystemEncoding() throws IOException, ConfigInvalidException {
<<<<<<< HEAD
		final File file = createFile(CONTENT1.getBytes(UTF_8));
		final FileBasedConfig config = new FileBasedConfig(file, FS.DETECTED);
=======
		final Path file = createFile(CONTENT1.getBytes());
		final FileBasedConfig config = new FileBasedConfig(file.toFile(),
				FS.DETECTED);
>>>>>>> e60b9e18
		config.load();
		assertEquals(ALICE, config.getString(USER, null, NAME));

		config.setString(USER, null, NAME, BOB);
		config.save();
<<<<<<< HEAD
		assertArrayEquals(CONTENT2.getBytes(UTF_8), IO.readFully(file));
=======
		assertArrayEquals(CONTENT2.getBytes(), IO.readFully(file.toFile()));
>>>>>>> e60b9e18
	}

	@Test
	public void testUTF8withoutBOM() throws IOException, ConfigInvalidException {
		final Path file = createFile(CONTENT1.getBytes(UTF_8));
		final FileBasedConfig config = new FileBasedConfig(file.toFile(),
				FS.DETECTED);
		config.load();
		assertEquals(ALICE, config.getString(USER, null, NAME));

		config.setString(USER, null, NAME, BOB);
		config.save();
<<<<<<< HEAD
		assertArrayEquals(CONTENT2.getBytes(UTF_8), IO.readFully(file));
=======
		assertArrayEquals(CONTENT2.getBytes(), IO.readFully(file.toFile()));
>>>>>>> e60b9e18
	}

	@Test
	public void testUTF8withBOM() throws IOException, ConfigInvalidException {
		final ByteArrayOutputStream bos1 = new ByteArrayOutputStream();
		bos1.write(0xEF);
		bos1.write(0xBB);
		bos1.write(0xBF);
		bos1.write(CONTENT1.getBytes(UTF_8));

		final Path file = createFile(bos1.toByteArray());
		final FileBasedConfig config = new FileBasedConfig(file.toFile(),
				FS.DETECTED);
		config.load();
		assertEquals(ALICE, config.getString(USER, null, NAME));

		config.setString(USER, null, NAME, BOB);
		config.save();

		final ByteArrayOutputStream bos2 = new ByteArrayOutputStream();
		bos2.write(0xEF);
		bos2.write(0xBB);
		bos2.write(0xBF);
		bos2.write(CONTENT2.getBytes(UTF_8));
		assertArrayEquals(bos2.toByteArray(), IO.readFully(file.toFile()));
	}

	@Test
	public void testLeadingWhitespaces() throws IOException, ConfigInvalidException {
		final ByteArrayOutputStream bos1 = new ByteArrayOutputStream();
		bos1.write(" \n\t".getBytes(UTF_8));
		bos1.write(CONTENT1.getBytes(UTF_8));

		final Path file = createFile(bos1.toByteArray());
		final FileBasedConfig config = new FileBasedConfig(file.toFile(),
				FS.DETECTED);
		config.load();
		assertEquals(ALICE, config.getString(USER, null, NAME));

		config.setString(USER, null, NAME, BOB);
		config.save();

		final ByteArrayOutputStream bos2 = new ByteArrayOutputStream();
<<<<<<< HEAD
		bos2.write(" \n\t".getBytes(UTF_8));
		bos2.write(CONTENT2.getBytes(UTF_8));
		assertArrayEquals(bos2.toByteArray(), IO.readFully(file));
=======
		bos2.write(" \n\t".getBytes());
		bos2.write(CONTENT2.getBytes());
		assertArrayEquals(bos2.toByteArray(), IO.readFully(file.toFile()));
>>>>>>> e60b9e18
	}

	@Test
	public void testIncludeAbsolute()
			throws IOException, ConfigInvalidException {
<<<<<<< HEAD
		final File includedFile = createFile(CONTENT1.getBytes(UTF_8));
		final ByteArrayOutputStream bos = new ByteArrayOutputStream();
		bos.write("[include]\npath=".getBytes(UTF_8));
		bos.write(pathToString(includedFile).getBytes(UTF_8));
=======
		final Path includedFile = createFile(CONTENT1.getBytes());
		final ByteArrayOutputStream bos = new ByteArrayOutputStream();
		bos.write("[include]\npath=".getBytes());
		bos.write(pathToString(includedFile.toFile()).getBytes());
>>>>>>> e60b9e18

		final Path file = createFile(bos.toByteArray());
		final FileBasedConfig config = new FileBasedConfig(file.toFile(),
				FS.DETECTED);
		config.load();
		assertEquals(ALICE, config.getString(USER, null, NAME));
	}

	@Test
	public void testIncludeRelativeDot()
			throws IOException, ConfigInvalidException {
<<<<<<< HEAD
		final File includedFile = createFile(CONTENT1.getBytes(UTF_8), "dir1");
		final ByteArrayOutputStream bos = new ByteArrayOutputStream();
		bos.write("[include]\npath=".getBytes(UTF_8));
		bos.write(("./" + includedFile.getName()).getBytes(UTF_8));
=======
		final Path includedFile = createFile(CONTENT1.getBytes(), "dir1");
		final ByteArrayOutputStream bos = new ByteArrayOutputStream();
		bos.write("[include]\npath=".getBytes());
		bos.write(("./" + includedFile.getFileName()).getBytes());
>>>>>>> e60b9e18

		final Path file = createFile(bos.toByteArray(), "dir1");
		final FileBasedConfig config = new FileBasedConfig(file.toFile(),
				FS.DETECTED);
		config.load();
		assertEquals(ALICE, config.getString(USER, null, NAME));
	}

	@Test
	public void testIncludeRelativeDotDot()
			throws IOException, ConfigInvalidException {
<<<<<<< HEAD
		final File includedFile = createFile(CONTENT1.getBytes(UTF_8), "dir1");
		final ByteArrayOutputStream bos = new ByteArrayOutputStream();
		bos.write("[include]\npath=".getBytes(UTF_8));
		bos.write(("../" + includedFile.getParentFile().getName() + "/"
				+ includedFile.getName()).getBytes(UTF_8));
=======
		final Path includedFile = createFile(CONTENT1.getBytes(), "dir1");
		final ByteArrayOutputStream bos = new ByteArrayOutputStream();
		bos.write("[include]\npath=".getBytes());
		bos.write(("../" + includedFile.getParent().getFileName() + "/"
				+ includedFile.getFileName()).getBytes());
>>>>>>> e60b9e18

		final Path file = createFile(bos.toByteArray(), "dir2");
		final FileBasedConfig config = new FileBasedConfig(file.toFile(),
				FS.DETECTED);
		config.load();
		assertEquals(ALICE, config.getString(USER, null, NAME));
	}

	@Test
	public void testIncludeRelativeDotDotNotFound()
			throws IOException, ConfigInvalidException {
<<<<<<< HEAD
		final File includedFile = createFile(CONTENT1.getBytes(UTF_8));
		final ByteArrayOutputStream bos = new ByteArrayOutputStream();
		bos.write("[include]\npath=".getBytes(UTF_8));
		bos.write(("../" + includedFile.getName()).getBytes(UTF_8));
=======
		final Path includedFile = createFile(CONTENT1.getBytes());
		final ByteArrayOutputStream bos = new ByteArrayOutputStream();
		bos.write("[include]\npath=".getBytes());
		bos.write(("../" + includedFile.getFileName()).getBytes());
>>>>>>> e60b9e18

		final Path file = createFile(bos.toByteArray());
		final FileBasedConfig config = new FileBasedConfig(file.toFile(),
				FS.DETECTED);
		config.load();
		assertEquals(null, config.getString(USER, null, NAME));
	}

	@Test
	public void testIncludeWithTilde()
			throws IOException, ConfigInvalidException {
<<<<<<< HEAD
		final File includedFile = createFile(CONTENT1.getBytes(UTF_8), "home");
		final ByteArrayOutputStream bos = new ByteArrayOutputStream();
		bos.write("[include]\npath=".getBytes(UTF_8));
		bos.write(("~/" + includedFile.getName()).getBytes(UTF_8));
=======
		final Path includedFile = createFile(CONTENT1.getBytes(), "home");
		final ByteArrayOutputStream bos = new ByteArrayOutputStream();
		bos.write("[include]\npath=".getBytes());
		bos.write(("~/" + includedFile.getFileName()).getBytes());
>>>>>>> e60b9e18

		final Path file = createFile(bos.toByteArray(), "repo");
		final FS fs = FS.DETECTED.newInstance();
		fs.setUserHome(includedFile.getParent().toFile());

		final FileBasedConfig config = new FileBasedConfig(file.toFile(), fs);
		config.load();
		assertEquals(ALICE, config.getString(USER, null, NAME));
	}

<<<<<<< HEAD
	@Test
	public void testIncludeDontInlineIncludedLinesOnSave()
			throws IOException, ConfigInvalidException {
		// use a content with multiple sections and multiple key/value pairs
		// because code for first line works different than for subsequent lines
		final File includedFile = createFile(CONTENT3.getBytes(UTF_8), "dir1");

		final File file = createFile(new byte[0], "dir2");
		FileBasedConfig config = new FileBasedConfig(file, FS.DETECTED);
		config.setString("include", null, "path",
				("../" + includedFile.getParentFile().getName() + "/"
						+ includedFile.getName()));

		// just by setting the include.path, it won't be included
		assertEquals(null, config.getString(USER, null, NAME));
		assertEquals(null, config.getString(USER, null, EMAIL));
		config.save();

		// and it won't be included after saving
		assertEquals(null, config.getString(USER, null, NAME));
		assertEquals(null, config.getString(USER, null, EMAIL));

		final String expectedText = config.toText();
		assertEquals(2,
				new StringTokenizer(expectedText, "\n", false).countTokens());

		config = new FileBasedConfig(file, FS.DETECTED);
		config.load();

		String actualText = config.toText();
		assertEquals(expectedText, actualText);
		// but it will be included after (re)loading
		assertEquals(ALICE, config.getString(USER, null, NAME));
		assertEquals(ALICE_EMAIL, config.getString(USER, null, EMAIL));

		config.save();

		actualText = config.toText();
		assertEquals(expectedText, actualText);
		// and of course preserved after saving
		assertEquals(ALICE, config.getString(USER, null, NAME));
		assertEquals(ALICE_EMAIL, config.getString(USER, null, EMAIL));
	}

	private File createFile(byte[] content) throws IOException {
=======
	private Path createFile(byte[] content) throws IOException {
>>>>>>> e60b9e18
		return createFile(content, null);
	}

	private Path createFile(byte[] content, String subdir) throws IOException {
		Path dir = subdir != null ? trash.resolve(subdir) : trash;
		Files.createDirectories(dir);

		Path f = Files.createTempFile(dir, getClass().getName(), null);
		try (OutputStream os = Files.newOutputStream(f,
				StandardOpenOption.APPEND)) {
			os.write(content);
		}
		return f;
	}
}<|MERGE_RESOLUTION|>--- conflicted
+++ resolved
@@ -49,14 +49,11 @@
 
 import java.io.ByteArrayOutputStream;
 import java.io.IOException;
-<<<<<<< HEAD
-import java.util.StringTokenizer;
-=======
 import java.io.OutputStream;
 import java.nio.file.Files;
 import java.nio.file.Path;
 import java.nio.file.StandardOpenOption;
->>>>>>> e60b9e18
+import java.util.StringTokenizer;
 
 import org.eclipse.jgit.errors.ConfigInvalidException;
 import org.eclipse.jgit.util.FS;
@@ -86,14 +83,10 @@
 	private static final String CONTENT2 = "[" + USER + "]\n\t" + NAME + " = "
 			+ BOB + "\n";
 
-<<<<<<< HEAD
 	private static final String CONTENT3 = "[" + USER + "]\n\t" + NAME + " = "
 			+ ALICE + "\n" + "[" + USER + "]\n\t" + EMAIL + " = " + ALICE_EMAIL;
 
-	private File trash;
-=======
 	private Path trash;
->>>>>>> e60b9e18
 
 	@Before
 	public void setUp() throws Exception {
@@ -109,24 +102,15 @@
 
 	@Test
 	public void testSystemEncoding() throws IOException, ConfigInvalidException {
-<<<<<<< HEAD
-		final File file = createFile(CONTENT1.getBytes(UTF_8));
-		final FileBasedConfig config = new FileBasedConfig(file, FS.DETECTED);
-=======
-		final Path file = createFile(CONTENT1.getBytes());
-		final FileBasedConfig config = new FileBasedConfig(file.toFile(),
-				FS.DETECTED);
->>>>>>> e60b9e18
+		final Path file = createFile(CONTENT1.getBytes(UTF_8));
+		final FileBasedConfig config = new FileBasedConfig(file.toFile(),
+				FS.DETECTED);
 		config.load();
 		assertEquals(ALICE, config.getString(USER, null, NAME));
 
 		config.setString(USER, null, NAME, BOB);
 		config.save();
-<<<<<<< HEAD
-		assertArrayEquals(CONTENT2.getBytes(UTF_8), IO.readFully(file));
-=======
-		assertArrayEquals(CONTENT2.getBytes(), IO.readFully(file.toFile()));
->>>>>>> e60b9e18
+		assertArrayEquals(CONTENT2.getBytes(UTF_8), IO.readFully(file.toFile()));
 	}
 
 	@Test
@@ -139,11 +123,7 @@
 
 		config.setString(USER, null, NAME, BOB);
 		config.save();
-<<<<<<< HEAD
-		assertArrayEquals(CONTENT2.getBytes(UTF_8), IO.readFully(file));
-=======
-		assertArrayEquals(CONTENT2.getBytes(), IO.readFully(file.toFile()));
->>>>>>> e60b9e18
+		assertArrayEquals(CONTENT2.getBytes(UTF_8), IO.readFully(file.toFile()));
 	}
 
 	@Test
@@ -187,31 +167,18 @@
 		config.save();
 
 		final ByteArrayOutputStream bos2 = new ByteArrayOutputStream();
-<<<<<<< HEAD
 		bos2.write(" \n\t".getBytes(UTF_8));
 		bos2.write(CONTENT2.getBytes(UTF_8));
-		assertArrayEquals(bos2.toByteArray(), IO.readFully(file));
-=======
-		bos2.write(" \n\t".getBytes());
-		bos2.write(CONTENT2.getBytes());
 		assertArrayEquals(bos2.toByteArray(), IO.readFully(file.toFile()));
->>>>>>> e60b9e18
 	}
 
 	@Test
 	public void testIncludeAbsolute()
 			throws IOException, ConfigInvalidException {
-<<<<<<< HEAD
-		final File includedFile = createFile(CONTENT1.getBytes(UTF_8));
-		final ByteArrayOutputStream bos = new ByteArrayOutputStream();
-		bos.write("[include]\npath=".getBytes(UTF_8));
-		bos.write(pathToString(includedFile).getBytes(UTF_8));
-=======
-		final Path includedFile = createFile(CONTENT1.getBytes());
-		final ByteArrayOutputStream bos = new ByteArrayOutputStream();
-		bos.write("[include]\npath=".getBytes());
-		bos.write(pathToString(includedFile.toFile()).getBytes());
->>>>>>> e60b9e18
+		final Path includedFile = createFile(CONTENT1.getBytes(UTF_8));
+		final ByteArrayOutputStream bos = new ByteArrayOutputStream();
+		bos.write("[include]\npath=".getBytes(UTF_8));
+		bos.write(pathToString(includedFile.toFile()).getBytes(UTF_8));
 
 		final Path file = createFile(bos.toByteArray());
 		final FileBasedConfig config = new FileBasedConfig(file.toFile(),
@@ -223,17 +190,10 @@
 	@Test
 	public void testIncludeRelativeDot()
 			throws IOException, ConfigInvalidException {
-<<<<<<< HEAD
-		final File includedFile = createFile(CONTENT1.getBytes(UTF_8), "dir1");
-		final ByteArrayOutputStream bos = new ByteArrayOutputStream();
-		bos.write("[include]\npath=".getBytes(UTF_8));
-		bos.write(("./" + includedFile.getName()).getBytes(UTF_8));
-=======
-		final Path includedFile = createFile(CONTENT1.getBytes(), "dir1");
-		final ByteArrayOutputStream bos = new ByteArrayOutputStream();
-		bos.write("[include]\npath=".getBytes());
-		bos.write(("./" + includedFile.getFileName()).getBytes());
->>>>>>> e60b9e18
+		final Path includedFile = createFile(CONTENT1.getBytes(UTF_8), "dir1");
+		final ByteArrayOutputStream bos = new ByteArrayOutputStream();
+		bos.write("[include]\npath=".getBytes(UTF_8));
+		bos.write(("./" + includedFile.getFileName()).getBytes(UTF_8));
 
 		final Path file = createFile(bos.toByteArray(), "dir1");
 		final FileBasedConfig config = new FileBasedConfig(file.toFile(),
@@ -245,19 +205,11 @@
 	@Test
 	public void testIncludeRelativeDotDot()
 			throws IOException, ConfigInvalidException {
-<<<<<<< HEAD
-		final File includedFile = createFile(CONTENT1.getBytes(UTF_8), "dir1");
-		final ByteArrayOutputStream bos = new ByteArrayOutputStream();
-		bos.write("[include]\npath=".getBytes(UTF_8));
-		bos.write(("../" + includedFile.getParentFile().getName() + "/"
-				+ includedFile.getName()).getBytes(UTF_8));
-=======
-		final Path includedFile = createFile(CONTENT1.getBytes(), "dir1");
-		final ByteArrayOutputStream bos = new ByteArrayOutputStream();
-		bos.write("[include]\npath=".getBytes());
+		final Path includedFile = createFile(CONTENT1.getBytes(UTF_8), "dir1");
+		final ByteArrayOutputStream bos = new ByteArrayOutputStream();
+		bos.write("[include]\npath=".getBytes(UTF_8));
 		bos.write(("../" + includedFile.getParent().getFileName() + "/"
-				+ includedFile.getFileName()).getBytes());
->>>>>>> e60b9e18
+				+ includedFile.getFileName()).getBytes(UTF_8));
 
 		final Path file = createFile(bos.toByteArray(), "dir2");
 		final FileBasedConfig config = new FileBasedConfig(file.toFile(),
@@ -269,17 +221,10 @@
 	@Test
 	public void testIncludeRelativeDotDotNotFound()
 			throws IOException, ConfigInvalidException {
-<<<<<<< HEAD
-		final File includedFile = createFile(CONTENT1.getBytes(UTF_8));
-		final ByteArrayOutputStream bos = new ByteArrayOutputStream();
-		bos.write("[include]\npath=".getBytes(UTF_8));
-		bos.write(("../" + includedFile.getName()).getBytes(UTF_8));
-=======
-		final Path includedFile = createFile(CONTENT1.getBytes());
-		final ByteArrayOutputStream bos = new ByteArrayOutputStream();
-		bos.write("[include]\npath=".getBytes());
-		bos.write(("../" + includedFile.getFileName()).getBytes());
->>>>>>> e60b9e18
+		final Path includedFile = createFile(CONTENT1.getBytes(UTF_8));
+		final ByteArrayOutputStream bos = new ByteArrayOutputStream();
+		bos.write("[include]\npath=".getBytes(UTF_8));
+		bos.write(("../" + includedFile.getFileName()).getBytes(UTF_8));
 
 		final Path file = createFile(bos.toByteArray());
 		final FileBasedConfig config = new FileBasedConfig(file.toFile(),
@@ -291,17 +236,10 @@
 	@Test
 	public void testIncludeWithTilde()
 			throws IOException, ConfigInvalidException {
-<<<<<<< HEAD
-		final File includedFile = createFile(CONTENT1.getBytes(UTF_8), "home");
-		final ByteArrayOutputStream bos = new ByteArrayOutputStream();
-		bos.write("[include]\npath=".getBytes(UTF_8));
-		bos.write(("~/" + includedFile.getName()).getBytes(UTF_8));
-=======
-		final Path includedFile = createFile(CONTENT1.getBytes(), "home");
-		final ByteArrayOutputStream bos = new ByteArrayOutputStream();
-		bos.write("[include]\npath=".getBytes());
-		bos.write(("~/" + includedFile.getFileName()).getBytes());
->>>>>>> e60b9e18
+		final Path includedFile = createFile(CONTENT1.getBytes(UTF_8), "home");
+		final ByteArrayOutputStream bos = new ByteArrayOutputStream();
+		bos.write("[include]\npath=".getBytes(UTF_8));
+		bos.write(("~/" + includedFile.getFileName()).getBytes(UTF_8));
 
 		final Path file = createFile(bos.toByteArray(), "repo");
 		final FS fs = FS.DETECTED.newInstance();
@@ -312,19 +250,19 @@
 		assertEquals(ALICE, config.getString(USER, null, NAME));
 	}
 
-<<<<<<< HEAD
 	@Test
 	public void testIncludeDontInlineIncludedLinesOnSave()
 			throws IOException, ConfigInvalidException {
 		// use a content with multiple sections and multiple key/value pairs
 		// because code for first line works different than for subsequent lines
-		final File includedFile = createFile(CONTENT3.getBytes(UTF_8), "dir1");
-
-		final File file = createFile(new byte[0], "dir2");
-		FileBasedConfig config = new FileBasedConfig(file, FS.DETECTED);
+		final Path includedFile = createFile(CONTENT3.getBytes(UTF_8), "dir1");
+
+		final Path file = createFile(new byte[0], "dir2");
+		FileBasedConfig config = new FileBasedConfig(file.toFile(),
+				FS.DETECTED);
 		config.setString("include", null, "path",
-				("../" + includedFile.getParentFile().getName() + "/"
-						+ includedFile.getName()));
+				("../" + includedFile.getParent().getFileName() + "/"
+						+ includedFile.getFileName()));
 
 		// just by setting the include.path, it won't be included
 		assertEquals(null, config.getString(USER, null, NAME));
@@ -339,7 +277,7 @@
 		assertEquals(2,
 				new StringTokenizer(expectedText, "\n", false).countTokens());
 
-		config = new FileBasedConfig(file, FS.DETECTED);
+		config = new FileBasedConfig(file.toFile(), FS.DETECTED);
 		config.load();
 
 		String actualText = config.toText();
@@ -357,10 +295,7 @@
 		assertEquals(ALICE_EMAIL, config.getString(USER, null, EMAIL));
 	}
 
-	private File createFile(byte[] content) throws IOException {
-=======
 	private Path createFile(byte[] content) throws IOException {
->>>>>>> e60b9e18
 		return createFile(content, null);
 	}
 
