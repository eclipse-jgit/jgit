--- conflicted
+++ resolved
@@ -1,17 +1,5 @@
 <?xml version="1.0" encoding="UTF-8" standalone="no"?>
 <component id="org.eclipse.jgit" version="2">
-    <resource path="src/org/eclipse/jgit/revwalk/DepthWalk.java" type="org.eclipse.jgit.revwalk.DepthWalk">
-        <filter id="404000815">
-            <message_arguments>
-<<<<<<< HEAD
-                <message_argument value="org.eclipse.jgit.revwalk.DepthWalk"/>
-                <message_argument value="getDeepenSince()"/>
-=======
-                <message_argument value="5.1.2"/>
-                <message_argument value="5.1.0"/>
-            </message_arguments>
-        </filter>
-    </resource>
     <resource path="src/org/eclipse/jgit/lib/GitmoduleEntry.java" type="org.eclipse.jgit.lib.GitmoduleEntry">
         <filter id="1109393411">
             <message_arguments>
@@ -25,7 +13,14 @@
             <message_arguments>
                 <message_argument value="4.7.5"/>
                 <message_argument value="getGitsubmodules()"/>
->>>>>>> ac2edfb1
+            </message_arguments>
+        </filter>
+    </resource>
+    <resource path="src/org/eclipse/jgit/revwalk/DepthWalk.java" type="org.eclipse.jgit.revwalk.DepthWalk">
+        <filter id="404000815">
+            <message_arguments>
+                <message_argument value="org.eclipse.jgit.revwalk.DepthWalk"/>
+                <message_argument value="getDeepenSince()"/>
             </message_arguments>
         </filter>
     </resource>
