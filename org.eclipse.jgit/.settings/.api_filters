<?xml version="1.0" encoding="UTF-8" standalone="no"?>
<component id="org.eclipse.jgit" version="2">
<<<<<<< HEAD
    <resource path="src/org/eclipse/jgit/util/Iterators.java" type="org.eclipse.jgit.util.Iterators">
        <filter id="1109393411">
=======
    <resource path="src/org/eclipse/jgit/lib/CoreConfig.java" type="org.eclipse.jgit.lib.CoreConfig">
        <filter id="336658481">
            <message_arguments>
                <message_argument value="org.eclipse.jgit.lib.CoreConfig"/>
                <message_argument value="DEFAULT_MULTIPACK_INDEX_ENABLE"/>
            </message_arguments>
        </filter>
    </resource>
    <resource path="src/org/eclipse/jgit/revwalk/RevFlag.java" type="org.eclipse.jgit.revwalk.RevFlag">
        <filter id="336658481">
>>>>>>> 3ec94f2d
            <message_arguments>
                <message_argument value="org.eclipse.jgit.revwalk.RevFlag"/>
                <message_argument value="UNSHALLOW"/>
            </message_arguments>
        </filter>
    </resource>
</component><|MERGE_RESOLUTION|>--- conflicted
+++ resolved
@@ -1,9 +1,5 @@
 <?xml version="1.0" encoding="UTF-8" standalone="no"?>
 <component id="org.eclipse.jgit" version="2">
-<<<<<<< HEAD
-    <resource path="src/org/eclipse/jgit/util/Iterators.java" type="org.eclipse.jgit.util.Iterators">
-        <filter id="1109393411">
-=======
     <resource path="src/org/eclipse/jgit/lib/CoreConfig.java" type="org.eclipse.jgit.lib.CoreConfig">
         <filter id="336658481">
             <message_arguments>
@@ -14,7 +10,6 @@
     </resource>
     <resource path="src/org/eclipse/jgit/revwalk/RevFlag.java" type="org.eclipse.jgit.revwalk.RevFlag">
         <filter id="336658481">
->>>>>>> 3ec94f2d
             <message_arguments>
                 <message_argument value="org.eclipse.jgit.revwalk.RevFlag"/>
                 <message_argument value="UNSHALLOW"/>
