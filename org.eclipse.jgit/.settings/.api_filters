<?xml version="1.0" encoding="UTF-8" standalone="no"?>
<component id="org.eclipse.jgit" version="2">
    <resource path="src/org/eclipse/jgit/dircache/DirCacheEntry.java" type="org.eclipse.jgit.dircache.DirCacheEntry">
        <filter id="1142947843">
            <message_arguments>
                <message_argument value="5.1.9"/>
                <message_argument value="getLastModifiedInstant()"/>
            </message_arguments>
        </filter>
        <filter id="1142947843">
            <message_arguments>
                <message_argument value="5.1.9"/>
                <message_argument value="mightBeRacilyClean(Instant)"/>
            </message_arguments>
        </filter>
        <filter id="1142947843">
            <message_arguments>
                <message_argument value="5.1.9"/>
                <message_argument value="setLastModified(Instant)"/>
            </message_arguments>
        </filter>
    </resource>
    <resource path="src/org/eclipse/jgit/errors/PackInvalidException.java" type="org.eclipse.jgit.errors.PackInvalidException">
        <filter id="1142947843">
            <message_arguments>
                <message_argument value="4.5.7"/>
                <message_argument value="PackInvalidException(File, Throwable)"/>
            </message_arguments>
        </filter>
        <filter id="1142947843">
            <message_arguments>
                <message_argument value="4.5.7"/>
                <message_argument value="PackInvalidException(String, Throwable)"/>
            </message_arguments>
        </filter>
    </resource>
    <resource path="src/org/eclipse/jgit/gitrepo/RepoCommand.java" type="org.eclipse.jgit.gitrepo.RepoCommand$DefaultRemoteReader">
        <filter id="338792546">
            <message_arguments>
                <message_argument value="org.eclipse.jgit.gitrepo.RepoCommand.DefaultRemoteReader"/>
                <message_argument value="readFile(String, String, String)"/>
            </message_arguments>
        </filter>
        <filter id="338792546">
            <message_arguments>
                <message_argument value="org.eclipse.jgit.gitrepo.RepoCommand.DefaultRemoteReader"/>
                <message_argument value="readFileFromRepo(Repository, String, String)"/>
            </message_arguments>
        </filter>
    </resource>
    <resource path="src/org/eclipse/jgit/gitrepo/RepoCommand.java" type="org.eclipse.jgit.gitrepo.RepoCommand$RemoteReader">
        <filter id="403804204">
            <message_arguments>
                <message_argument value="org.eclipse.jgit.gitrepo.RepoCommand.RemoteReader"/>
                <message_argument value="readFileWithMode(String, String, String)"/>
            </message_arguments>
        </filter>
    </resource>
    <resource path="src/org/eclipse/jgit/lib/ConfigConstants.java" type="org.eclipse.jgit.lib.ConfigConstants">
        <filter id="1142947843">
            <message_arguments>
                <message_argument value="5.1.13"/>
                <message_argument value="CONFIG_JMX_SECTION"/>
            </message_arguments>
        </filter>
        <filter id="1142947843">
            <message_arguments>
                <message_argument value="5.1.13"/>
                <message_argument value="CONFIG_KEY_PACKED_GIT_LIMIT"/>
            </message_arguments>
        </filter>
        <filter id="1142947843">
            <message_arguments>
                <message_argument value="5.1.13"/>
                <message_argument value="CONFIG_KEY_PACKED_GIT_MMAP"/>
            </message_arguments>
        </filter>
        <filter id="1142947843">
            <message_arguments>
                <message_argument value="5.1.13"/>
                <message_argument value="CONFIG_KEY_PACKED_GIT_OPENFILES"/>
            </message_arguments>
        </filter>
        <filter id="1142947843">
            <message_arguments>
                <message_argument value="5.1.13"/>
                <message_argument value="CONFIG_KEY_PACKED_GIT_WINDOWSIZE"/>
            </message_arguments>
        </filter>
        <filter id="1142947843">
            <message_arguments>
                <message_argument value="5.1.9"/>
                <message_argument value="CONFIG_FILESYSTEM_SECTION"/>
            </message_arguments>
        </filter>
        <filter id="1142947843">
            <message_arguments>
                <message_argument value="5.1.9"/>
                <message_argument value="CONFIG_KEY_MIN_RACY_THRESHOLD"/>
            </message_arguments>
        </filter>
        <filter id="1142947843">
            <message_arguments>
                <message_argument value="5.1.9"/>
                <message_argument value="CONFIG_KEY_TIMESTAMP_RESOLUTION"/>
            </message_arguments>
        </filter>
    </resource>
    <resource path="src/org/eclipse/jgit/lib/GitmoduleEntry.java" type="org.eclipse.jgit.lib.GitmoduleEntry">
        <filter id="1109393411">
            <message_arguments>
                <message_argument value="4.7.5"/>
                <message_argument value="org.eclipse.jgit.lib.GitmoduleEntry"/>
            </message_arguments>
        </filter>
    </resource>
    <resource path="src/org/eclipse/jgit/lib/ObjectChecker.java" type="org.eclipse.jgit.lib.ObjectChecker">
        <filter id="1142947843">
            <message_arguments>
                <message_argument value="4.7.5"/>
                <message_argument value="getGitsubmodules()"/>
            </message_arguments>
        </filter>
    </resource>
<<<<<<< HEAD
    <resource path="src/org/eclipse/jgit/revwalk/DepthWalk.java" type="org.eclipse.jgit.revwalk.DepthWalk">
        <filter id="403804204">
            <message_arguments>
                <message_argument value="org.eclipse.jgit.revwalk.DepthWalk"/>
                <message_argument value="getDeepenNotFlag()"/>
            </message_arguments>
        </filter>
        <filter id="404000815">
            <message_arguments>
                <message_argument value="org.eclipse.jgit.revwalk.DepthWalk"/>
                <message_argument value="getDeepenNots()"/>
            </message_arguments>
        </filter>
        <filter id="404000815">
            <message_arguments>
                <message_argument value="org.eclipse.jgit.revwalk.DepthWalk"/>
                <message_argument value="getDeepenSince()"/>
=======
    <resource path="src/org/eclipse/jgit/storage/file/WindowCacheConfig.java" type="org.eclipse.jgit.storage.file.WindowCacheConfig">
        <filter id="1142947843">
            <message_arguments>
                <message_argument value="5.1.13"/>
                <message_argument value="isPackedGitUseStrongRefs()"/>
            </message_arguments>
        </filter>
        <filter id="1142947843">
            <message_arguments>
                <message_argument value="5.1.13"/>
                <message_argument value="setPackedGitUseStrongRefs(boolean)"/>
>>>>>>> 6185db3d
            </message_arguments>
        </filter>
    </resource>
    <resource path="src/org/eclipse/jgit/storage/file/WindowCacheStats.java" type="org.eclipse.jgit.storage.file.WindowCacheStats">
        <filter id="337809484">
            <message_arguments>
                <message_argument value="org.eclipse.jgit.storage.file.WindowCacheStats"/>
                <message_argument value="4"/>
                <message_argument value="8"/>
            </message_arguments>
        </filter>
    </resource>
    <resource path="src/org/eclipse/jgit/storage/pack/PackConfig.java" type="org.eclipse.jgit.storage.pack.PackConfig">
        <filter id="336658481">
            <message_arguments>
                <message_argument value="org.eclipse.jgit.storage.pack.PackConfig"/>
                <message_argument value="DEFAULT_MINSIZE_PREVENT_RACY_PACK"/>
            </message_arguments>
        </filter>
        <filter id="336658481">
            <message_arguments>
                <message_argument value="org.eclipse.jgit.storage.pack.PackConfig"/>
                <message_argument value="DEFAULT_WAIT_PREVENT_RACY_PACK"/>
            </message_arguments>
        </filter>
        <filter id="1142947843">
            <message_arguments>
                <message_argument value="5.1.8"/>
                <message_argument value="DEFAULT_MINSIZE_PREVENT_RACY_PACK"/>
            </message_arguments>
        </filter>
        <filter id="1142947843">
            <message_arguments>
                <message_argument value="5.1.8"/>
                <message_argument value="DEFAULT_WAIT_PREVENT_RACY_PACK"/>
            </message_arguments>
        </filter>
        <filter id="1142947843">
            <message_arguments>
                <message_argument value="5.1.8"/>
                <message_argument value="doWaitPreventRacyPack(long)"/>
            </message_arguments>
        </filter>
        <filter id="1142947843">
            <message_arguments>
                <message_argument value="5.1.8"/>
                <message_argument value="getMinSizePreventRacyPack()"/>
            </message_arguments>
        </filter>
        <filter id="1142947843">
            <message_arguments>
                <message_argument value="5.1.8"/>
                <message_argument value="isWaitPreventRacyPack()"/>
            </message_arguments>
        </filter>
        <filter id="1142947843">
            <message_arguments>
                <message_argument value="5.1.8"/>
                <message_argument value="setMinSizePreventRacyPack(long)"/>
            </message_arguments>
        </filter>
        <filter id="1142947843">
            <message_arguments>
                <message_argument value="5.1.8"/>
                <message_argument value="setWaitPreventRacyPack(boolean)"/>
            </message_arguments>
        </filter>
    </resource>
    <resource path="src/org/eclipse/jgit/transport/RemoteSession.java" type="org.eclipse.jgit.transport.RemoteSession">
        <filter id="404000815">
            <message_arguments>
                <message_argument value="org.eclipse.jgit.transport.RemoteSession"/>
                <message_argument value="getFtpChannel()"/>
            </message_arguments>
        </filter>
    </resource>
    <resource path="src/org/eclipse/jgit/transport/TransferConfig.java" type="org.eclipse.jgit.transport.TransferConfig">
        <filter id="1159725059">
            <message_arguments>
                <message_argument value="5.1.4"/>
                <message_argument value="TransferConfig(Config)"/>
            </message_arguments>
        </filter>
        <filter id="1159725059">
            <message_arguments>
                <message_argument value="5.1.4"/>
                <message_argument value="TransferConfig(Repository)"/>
            </message_arguments>
        </filter>
    </resource>
    <resource path="src/org/eclipse/jgit/transport/http/HttpConnection.java" type="org.eclipse.jgit.transport.http.HttpConnection">
        <filter id="403804204">
            <message_arguments>
                <message_argument value="org.eclipse.jgit.transport.http.HttpConnection"/>
                <message_argument value="getHeaderFields(String)"/>
            </message_arguments>
        </filter>
    </resource>
    <resource path="src/org/eclipse/jgit/treewalk/WorkingTreeIterator.java" type="org.eclipse.jgit.treewalk.WorkingTreeIterator">
        <filter id="1142947843">
            <message_arguments>
                <message_argument value="5.1.9"/>
                <message_argument value="getEntryLastModifiedInstant()"/>
            </message_arguments>
        </filter>
    </resource>
    <resource path="src/org/eclipse/jgit/treewalk/WorkingTreeIterator.java" type="org.eclipse.jgit.treewalk.WorkingTreeIterator$Entry">
        <filter id="336695337">
            <message_arguments>
                <message_argument value="org.eclipse.jgit.treewalk.WorkingTreeIterator.Entry"/>
                <message_argument value="getLastModifiedInstant()"/>
            </message_arguments>
        </filter>
        <filter id="1142947843">
            <message_arguments>
                <message_argument value="5.1.9"/>
                <message_argument value="getLastModifiedInstant()"/>
            </message_arguments>
        </filter>
    </resource>
    <resource path="src/org/eclipse/jgit/util/FS.java" type="org.eclipse.jgit.util.FS">
        <filter id="1142947843">
            <message_arguments>
                <message_argument value="4.5.6"/>
                <message_argument value="fileAttributes(File)"/>
            </message_arguments>
        </filter>
        <filter id="1142947843">
            <message_arguments>
                <message_argument value="5.1.9"/>
                <message_argument value="getFileStoreAttributes(Path)"/>
            </message_arguments>
        </filter>
        <filter id="1142947843">
            <message_arguments>
                <message_argument value="5.1.9"/>
                <message_argument value="lastModifiedInstant(File)"/>
            </message_arguments>
        </filter>
        <filter id="1142947843">
            <message_arguments>
                <message_argument value="5.1.9"/>
                <message_argument value="lastModifiedInstant(Path)"/>
            </message_arguments>
        </filter>
        <filter id="1142947843">
            <message_arguments>
                <message_argument value="5.1.9"/>
                <message_argument value="setAsyncFileStoreAttributes(boolean)"/>
            </message_arguments>
        </filter>
        <filter id="1142947843">
            <message_arguments>
                <message_argument value="5.1.9"/>
                <message_argument value="setLastModified(Path, Instant)"/>
            </message_arguments>
        </filter>
    </resource>
    <resource path="src/org/eclipse/jgit/util/FS.java" type="org.eclipse.jgit.util.FS$Attributes">
        <filter id="1142947843">
            <message_arguments>
                <message_argument value="5.1.9"/>
                <message_argument value="getLastModifiedInstant()"/>
            </message_arguments>
        </filter>
    </resource>
    <resource path="src/org/eclipse/jgit/util/FS.java" type="org.eclipse.jgit.util.FS$FileStoreAttributes">
        <filter id="1142947843">
            <message_arguments>
                <message_argument value="5.1.9"/>
                <message_argument value="FileStoreAttributes"/>
            </message_arguments>
        </filter>
    </resource>
    <resource path="src/org/eclipse/jgit/util/FileUtils.java" type="org.eclipse.jgit.util.FileUtils">
        <filter id="1142947843">
            <message_arguments>
                <message_argument value="5.1.8"/>
                <message_argument value="touch(Path)"/>
            </message_arguments>
        </filter>
    </resource>
    <resource path="src/org/eclipse/jgit/util/Monitoring.java" type="org.eclipse.jgit.util.Monitoring">
        <filter id="1109393411">
            <message_arguments>
                <message_argument value="5.1.13"/>
                <message_argument value="org.eclipse.jgit.util.Monitoring"/>
            </message_arguments>
        </filter>
    </resource>
    <resource path="src/org/eclipse/jgit/util/SimpleLruCache.java" type="org.eclipse.jgit.util.SimpleLruCache">
        <filter id="1109393411">
            <message_arguments>
                <message_argument value="5.1.9"/>
                <message_argument value="org.eclipse.jgit.util.SimpleLruCache"/>
            </message_arguments>
        </filter>
    </resource>
    <resource path="src/org/eclipse/jgit/util/Stats.java" type="org.eclipse.jgit.util.Stats">
        <filter id="1109393411">
            <message_arguments>
                <message_argument value="5.1.9"/>
                <message_argument value="org.eclipse.jgit.util.Stats"/>
            </message_arguments>
        </filter>
    </resource>
    <resource path="src/org/eclipse/jgit/util/SystemReader.java" type="org.eclipse.jgit.util.SystemReader">
        <filter id="1142947843">
            <message_arguments>
                <message_argument value="5.1.9"/>
                <message_argument value="getSystemConfig()"/>
            </message_arguments>
        </filter>
        <filter id="1142947843">
            <message_arguments>
                <message_argument value="5.1.9"/>
                <message_argument value="getUserConfig()"/>
            </message_arguments>
        </filter>
    </resource>
</component><|MERGE_RESOLUTION|>--- conflicted
+++ resolved
@@ -122,7 +122,6 @@
             </message_arguments>
         </filter>
     </resource>
-<<<<<<< HEAD
     <resource path="src/org/eclipse/jgit/revwalk/DepthWalk.java" type="org.eclipse.jgit.revwalk.DepthWalk">
         <filter id="403804204">
             <message_arguments>
@@ -140,19 +139,6 @@
             <message_arguments>
                 <message_argument value="org.eclipse.jgit.revwalk.DepthWalk"/>
                 <message_argument value="getDeepenSince()"/>
-=======
-    <resource path="src/org/eclipse/jgit/storage/file/WindowCacheConfig.java" type="org.eclipse.jgit.storage.file.WindowCacheConfig">
-        <filter id="1142947843">
-            <message_arguments>
-                <message_argument value="5.1.13"/>
-                <message_argument value="isPackedGitUseStrongRefs()"/>
-            </message_arguments>
-        </filter>
-        <filter id="1142947843">
-            <message_arguments>
-                <message_argument value="5.1.13"/>
-                <message_argument value="setPackedGitUseStrongRefs(boolean)"/>
->>>>>>> 6185db3d
             </message_arguments>
         </filter>
     </resource>
