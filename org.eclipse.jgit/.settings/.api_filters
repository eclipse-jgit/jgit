<?xml version="1.0" encoding="UTF-8" standalone="no"?>
<component id="org.eclipse.jgit" version="2">
    <resource path="src/org/eclipse/jgit/lib/RefDatabase.java" type="org.eclipse.jgit.lib.RefDatabase">
        <filter id="336695337">
            <message_arguments>
                <message_argument value="org.eclipse.jgit.lib.RefDatabase"/>
                <message_argument value="getReflogReader(Ref)"/>
            </message_arguments>
        </filter>
        <filter id="336695337">
            <message_arguments>
                <message_argument value="org.eclipse.jgit.lib.RefDatabase"/>
                <message_argument value="getReflogReader(String)"/>
            </message_arguments>
        </filter>
    </resource>
    <resource path="src/org/eclipse/jgit/lib/TypedConfigGetter.java" type="org.eclipse.jgit.lib.TypedConfigGetter">
        <filter id="403804204">
            <message_arguments>
                <message_argument value="org.eclipse.jgit.lib.TypedConfigGetter"/>
                <message_argument value="getBoolean(Config, String, String, String, Boolean)"/>
            </message_arguments>
        </filter>
        <filter id="403804204">
            <message_arguments>
                <message_argument value="org.eclipse.jgit.lib.TypedConfigGetter"/>
                <message_argument value="getInt(Config, String, String, String, Integer)"/>
            </message_arguments>
        </filter>
        <filter id="403804204">
            <message_arguments>
                <message_argument value="org.eclipse.jgit.lib.TypedConfigGetter"/>
                <message_argument value="getIntInRange(Config, String, String, String, Integer, Integer, Integer)"/>
            </message_arguments>
        </filter>
        <filter id="403804204">
            <message_arguments>
                <message_argument value="org.eclipse.jgit.lib.TypedConfigGetter"/>
                <message_argument value="getIntInRange(Config, String, String, String, int, int, Integer)"/>
            </message_arguments>
        </filter>
        <filter id="403804204">
            <message_arguments>
                <message_argument value="org.eclipse.jgit.lib.TypedConfigGetter"/>
                <message_argument value="getLong(Config, String, String, String, Long)"/>
            </message_arguments>
        </filter>
        <filter id="403804204">
            <message_arguments>
                <message_argument value="org.eclipse.jgit.lib.TypedConfigGetter"/>
                <message_argument value="getTimeUnit(Config, String, String, String, Long, TimeUnit)"/>
            </message_arguments>
        </filter>
    </resource>
    <resource path="src/org/eclipse/jgit/revwalk/RevWalk.java" type="org.eclipse.jgit.revwalk.RevWalk">
        <filter id="1142947843">
<<<<<<< HEAD
=======
            <message_arguments>
                <message_argument value="6.10.1"/>
                <message_argument value="isMergedIntoAnyCommit(RevCommit, Collection&lt;RevCommit&gt;)"/>
            </message_arguments>
        </filter>
    </resource>
    <resource path="src/org/eclipse/jgit/transport/UploadPack.java" type="org.eclipse.jgit.transport.UploadPack$RequestPolicy">
        <filter id="1176502275">
>>>>>>> 356ea72e
            <message_arguments>
                <message_argument value="6.10.1"/>
                <message_argument value="isMergedIntoAnyCommit(RevCommit, Collection&lt;RevCommit&gt;)"/>
            </message_arguments>
        </filter>
    </resource>
    <resource path="src/org/eclipse/jgit/util/Iterators.java" type="org.eclipse.jgit.util.Iterators">
        <filter id="1109393411">
            <message_arguments>
                <message_argument value="6.10.2"/>
                <message_argument value="org.eclipse.jgit.util.Iterators"/>
            </message_arguments>
        </filter>
    </resource>
</component><|MERGE_RESOLUTION|>--- conflicted
+++ resolved
@@ -1,16 +1,25 @@
 <?xml version="1.0" encoding="UTF-8" standalone="no"?>
 <component id="org.eclipse.jgit" version="2">
+    <resource path="META-INF/MANIFEST.MF">
+        <filter id="923795461">
+            <message_arguments>
+                <message_argument value="7.2.2"/>
+                <message_argument value="7.1.0"/>
+            </message_arguments>
+        </filter>
+        <filter id="934281281">
+            <message_arguments>
+                <message_argument value="org.eclipse.jgit.lib"/>
+                <message_argument value="8.1.0"/>
+                <message_argument value="7.1.0"/>
+            </message_arguments>
+        </filter>
+    </resource>
     <resource path="src/org/eclipse/jgit/lib/RefDatabase.java" type="org.eclipse.jgit.lib.RefDatabase">
         <filter id="336695337">
             <message_arguments>
                 <message_argument value="org.eclipse.jgit.lib.RefDatabase"/>
                 <message_argument value="getReflogReader(Ref)"/>
-            </message_arguments>
-        </filter>
-        <filter id="336695337">
-            <message_arguments>
-                <message_argument value="org.eclipse.jgit.lib.RefDatabase"/>
-                <message_argument value="getReflogReader(String)"/>
             </message_arguments>
         </filter>
     </resource>
@@ -25,12 +34,6 @@
             <message_arguments>
                 <message_argument value="org.eclipse.jgit.lib.TypedConfigGetter"/>
                 <message_argument value="getInt(Config, String, String, String, Integer)"/>
-            </message_arguments>
-        </filter>
-        <filter id="403804204">
-            <message_arguments>
-                <message_argument value="org.eclipse.jgit.lib.TypedConfigGetter"/>
-                <message_argument value="getIntInRange(Config, String, String, String, Integer, Integer, Integer)"/>
             </message_arguments>
         </filter>
         <filter id="403804204">
@@ -54,17 +57,6 @@
     </resource>
     <resource path="src/org/eclipse/jgit/revwalk/RevWalk.java" type="org.eclipse.jgit.revwalk.RevWalk">
         <filter id="1142947843">
-<<<<<<< HEAD
-=======
-            <message_arguments>
-                <message_argument value="6.10.1"/>
-                <message_argument value="isMergedIntoAnyCommit(RevCommit, Collection&lt;RevCommit&gt;)"/>
-            </message_arguments>
-        </filter>
-    </resource>
-    <resource path="src/org/eclipse/jgit/transport/UploadPack.java" type="org.eclipse.jgit.transport.UploadPack$RequestPolicy">
-        <filter id="1176502275">
->>>>>>> 356ea72e
             <message_arguments>
                 <message_argument value="6.10.1"/>
                 <message_argument value="isMergedIntoAnyCommit(RevCommit, Collection&lt;RevCommit&gt;)"/>
