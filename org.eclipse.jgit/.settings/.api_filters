<?xml version="1.0" encoding="UTF-8" standalone="no"?>
<component id="org.eclipse.jgit" version="2">
    <resource path="META-INF/MANIFEST.MF">
        <filter id="924844039">
            <message_arguments>
<<<<<<< HEAD
                <message_argument value="4.6.2"/>
                <message_argument value="4.6.0"/>
            </message_arguments>
        </filter>
    </resource>
    <resource path="src/org/eclipse/jgit/errors/NoPackSignatureException.java" type="org.eclipse.jgit.errors.NoPackSignatureException">
        <filter id="1108344834">
            <message_arguments>
                <message_argument value="4.5"/>
                <message_argument value="4.6"/>
                <message_argument value="org.eclipse.jgit.errors.NoPackSignatureException"/>
            </message_arguments>
        </filter>
    </resource>
    <resource path="src/org/eclipse/jgit/errors/UnsupportedPackIndexVersionException.java" type="org.eclipse.jgit.errors.UnsupportedPackIndexVersionException">
        <filter id="1108344834">
            <message_arguments>
                <message_argument value="4.5"/>
                <message_argument value="4.6"/>
                <message_argument value="org.eclipse.jgit.errors.UnsupportedPackIndexVersionException"/>
            </message_arguments>
        </filter>
    </resource>
    <resource path="src/org/eclipse/jgit/errors/UnsupportedPackVersionException.java" type="org.eclipse.jgit.errors.UnsupportedPackVersionException">
        <filter id="1108344834">
            <message_arguments>
                <message_argument value="4.5"/>
                <message_argument value="4.6"/>
                <message_argument value="org.eclipse.jgit.errors.UnsupportedPackVersionException"/>
            </message_arguments>
        </filter>
    </resource>
    <resource path="src/org/eclipse/jgit/lib/ConfigConstants.java" type="org.eclipse.jgit.lib.ConfigConstants">
        <filter id="336658481">
            <message_arguments>
                <message_argument value="org.eclipse.jgit.lib.ConfigConstants"/>
                <message_argument value="CONFIG_KEY_SUPPORTSATOMICFILECREATION"/>
            </message_arguments>
        </filter>
        <filter id="1141899266">
            <message_arguments>
                <message_argument value="4.5"/>
                <message_argument value="4.6"/>
                <message_argument value="CONFIG_KEY_SUPPORTSATOMICFILECREATION"/>
            </message_arguments>
        </filter>
    </resource>
    <resource path="src/org/eclipse/jgit/util/FS.java" type="org.eclipse.jgit.util.FS">
        <filter id="1141899266">
            <message_arguments>
                <message_argument value="4.5"/>
                <message_argument value="4.6"/>
                <message_argument value="createNewFile(File)"/>
            </message_arguments>
        </filter>
        <filter id="1141899266">
            <message_arguments>
                <message_argument value="4.5"/>
                <message_argument value="4.6"/>
                <message_argument value="supportsAtomicCreateNewFile()"/>
=======
                <message_argument value="4.5.7"/>
                <message_argument value="4.5.0"/>
>>>>>>> d6e00d20
            </message_arguments>
        </filter>
    </resource>
    <resource path="src/org/eclipse/jgit/errors/PackInvalidException.java" type="org.eclipse.jgit.errors.PackInvalidException">
        <filter id="1142947843">
            <message_arguments>
                <message_argument value="4.5.7"/>
                <message_argument value="PackInvalidException(File, Throwable)"/>
            </message_arguments>
        </filter>
        <filter id="1142947843">
            <message_arguments>
                <message_argument value="4.5.7"/>
                <message_argument value="PackInvalidException(String, Throwable)"/>
            </message_arguments>
        </filter>
    </resource>
    <resource path="src/org/eclipse/jgit/lib/ConfigConstants.java" type="org.eclipse.jgit.lib.ConfigConstants">
        <filter id="336658481">
            <message_arguments>
                <message_argument value="org.eclipse.jgit.lib.ConfigConstants"/>
                <message_argument value="CONFIG_KEY_SUPPORTSATOMICFILECREATION"/>
            </message_arguments>
        </filter>
    </resource>
    <resource path="src/org/eclipse/jgit/util/FS.java" type="org.eclipse.jgit.util.FS">
        <filter id="1142947843">
            <message_arguments>
                <message_argument value="4.5.6"/>
                <message_argument value="fileAttributes(File)"/>
            </message_arguments>
        </filter>
    </resource>
</component><|MERGE_RESOLUTION|>--- conflicted
+++ resolved
@@ -3,7 +3,6 @@
     <resource path="META-INF/MANIFEST.MF">
         <filter id="924844039">
             <message_arguments>
-<<<<<<< HEAD
                 <message_argument value="4.6.2"/>
                 <message_argument value="4.6.0"/>
             </message_arguments>
@@ -64,10 +63,6 @@
                 <message_argument value="4.5"/>
                 <message_argument value="4.6"/>
                 <message_argument value="supportsAtomicCreateNewFile()"/>
-=======
-                <message_argument value="4.5.7"/>
-                <message_argument value="4.5.0"/>
->>>>>>> d6e00d20
             </message_arguments>
         </filter>
     </resource>
