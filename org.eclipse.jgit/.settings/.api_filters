<?xml version="1.0" encoding="UTF-8" standalone="no"?>
<component id="org.eclipse.jgit" version="2">
    <resource path="META-INF/MANIFEST.MF">
        <filter id="924844039">
            <message_arguments>
                <message_argument value="4.9.1"/>
                <message_argument value="4.9.0"/>
            </message_arguments>
        </filter>
    </resource>
    <resource path="src/org/eclipse/jgit/lib/ConfigConstants.java" type="org.eclipse.jgit.lib.ConfigConstants">
        <filter id="336658481">
            <message_arguments>
                <message_argument value="org.eclipse.jgit.lib.ConfigConstants"/>
                <message_argument value="CONFIG_KEY_SUPPORTSATOMICFILECREATION"/>
            </message_arguments>
        </filter>
        <filter id="1141899266">
            <message_arguments>
                <message_argument value="4.5"/>
                <message_argument value="4.10"/>
                <message_argument value="CONFIG_KEY_SUPPORTSATOMICFILECREATION"/>
            </message_arguments>
        </filter>
    </resource>
<<<<<<< HEAD
    <resource path="src/org/eclipse/jgit/merge/ResolveMerger.java" type="org.eclipse.jgit.merge.ResolveMerger">
        <filter id="1141899266">
=======
    <resource path="src/org/eclipse/jgit/lib/ReflogEntry.java" type="org.eclipse.jgit.lib.ReflogEntry">
        <filter comment="adding enum constant does not break binary compatibility" id="403767336">
            <message_arguments>
                <message_argument value="org.eclipse.jgit.lib.ReflogEntry"/>
                <message_argument value="PREFIX_CREATED"/>
            </message_arguments>
        </filter>
        <filter comment="adding enum constant does not break binary compatibility" id="403767336">
            <message_arguments>
                <message_argument value="org.eclipse.jgit.lib.ReflogEntry"/>
                <message_argument value="PREFIX_FAST_FORWARD"/>
            </message_arguments>
        </filter>
        <filter comment="adding enum constant does not break binary compatibility" id="403767336">
            <message_arguments>
                <message_argument value="org.eclipse.jgit.lib.ReflogEntry"/>
                <message_argument value="PREFIX_FORCED_UPDATE"/>
            </message_arguments>
        </filter>
    </resource>
    <resource path="src/org/eclipse/jgit/merge/ResolveMerger.java" type="org.eclipse.jgit.merge.ResolveMerger">
        <filter id="1141899266">
            <message_arguments>
                <message_argument value="3.5"/>
                <message_argument value="4.9"/>
                <message_argument value="processEntry(CanonicalTreeParser, CanonicalTreeParser, CanonicalTreeParser, DirCacheBuildIterator, WorkingTreeIterator, boolean)"/>
            </message_arguments>
        </filter>
    </resource>
    <resource path="src/org/eclipse/jgit/transport/http/HttpConnection.java" type="org.eclipse.jgit.transport.http.HttpConnection">
        <filter id="403767336">
            <message_arguments>
                <message_argument value="org.eclipse.jgit.transport.http.HttpConnection"/>
                <message_argument value="HTTP_11_MOVED_TEMP"/>
            </message_arguments>
        </filter>
        <filter id="403767336">
            <message_arguments>
                <message_argument value="org.eclipse.jgit.transport.http.HttpConnection"/>
                <message_argument value="HTTP_MOVED_TEMP"/>
            </message_arguments>
        </filter>
        <filter id="403767336">
>>>>>>> 68c77a4d
            <message_arguments>
                <message_argument value="3.5"/>
                <message_argument value="4.10"/>
                <message_argument value="processEntry(CanonicalTreeParser, CanonicalTreeParser, CanonicalTreeParser, DirCacheBuildIterator, WorkingTreeIterator, boolean)"/>
            </message_arguments>
        </filter>
    </resource>
    <resource path="src/org/eclipse/jgit/util/FS.java" type="org.eclipse.jgit.util.FS">
        <filter id="1141899266">
            <message_arguments>
                <message_argument value="4.5"/>
                <message_argument value="4.10"/>
                <message_argument value="createNewFile(File)"/>
            </message_arguments>
        </filter>
        <filter id="1141899266">
            <message_arguments>
                <message_argument value="4.5"/>
                <message_argument value="4.10"/>
                <message_argument value="supportsAtomicCreateNewFile()"/>
            </message_arguments>
        </filter>
    </resource>
</component><|MERGE_RESOLUTION|>--- conflicted
+++ resolved
@@ -23,27 +23,12 @@
             </message_arguments>
         </filter>
     </resource>
-<<<<<<< HEAD
     <resource path="src/org/eclipse/jgit/merge/ResolveMerger.java" type="org.eclipse.jgit.merge.ResolveMerger">
         <filter id="1141899266">
-=======
-    <resource path="src/org/eclipse/jgit/lib/ReflogEntry.java" type="org.eclipse.jgit.lib.ReflogEntry">
-        <filter comment="adding enum constant does not break binary compatibility" id="403767336">
             <message_arguments>
-                <message_argument value="org.eclipse.jgit.lib.ReflogEntry"/>
-                <message_argument value="PREFIX_CREATED"/>
-            </message_arguments>
-        </filter>
-        <filter comment="adding enum constant does not break binary compatibility" id="403767336">
-            <message_arguments>
-                <message_argument value="org.eclipse.jgit.lib.ReflogEntry"/>
-                <message_argument value="PREFIX_FAST_FORWARD"/>
-            </message_arguments>
-        </filter>
-        <filter comment="adding enum constant does not break binary compatibility" id="403767336">
-            <message_arguments>
-                <message_argument value="org.eclipse.jgit.lib.ReflogEntry"/>
-                <message_argument value="PREFIX_FORCED_UPDATE"/>
+                <message_argument value="3.5"/>
+                <message_argument value="4.10"/>
+                <message_argument value="processEntry(CanonicalTreeParser, CanonicalTreeParser, CanonicalTreeParser, DirCacheBuildIterator, WorkingTreeIterator, boolean)"/>
             </message_arguments>
         </filter>
     </resource>
@@ -52,28 +37,6 @@
             <message_arguments>
                 <message_argument value="3.5"/>
                 <message_argument value="4.9"/>
-                <message_argument value="processEntry(CanonicalTreeParser, CanonicalTreeParser, CanonicalTreeParser, DirCacheBuildIterator, WorkingTreeIterator, boolean)"/>
-            </message_arguments>
-        </filter>
-    </resource>
-    <resource path="src/org/eclipse/jgit/transport/http/HttpConnection.java" type="org.eclipse.jgit.transport.http.HttpConnection">
-        <filter id="403767336">
-            <message_arguments>
-                <message_argument value="org.eclipse.jgit.transport.http.HttpConnection"/>
-                <message_argument value="HTTP_11_MOVED_TEMP"/>
-            </message_arguments>
-        </filter>
-        <filter id="403767336">
-            <message_arguments>
-                <message_argument value="org.eclipse.jgit.transport.http.HttpConnection"/>
-                <message_argument value="HTTP_MOVED_TEMP"/>
-            </message_arguments>
-        </filter>
-        <filter id="403767336">
->>>>>>> 68c77a4d
-            <message_arguments>
-                <message_argument value="3.5"/>
-                <message_argument value="4.10"/>
                 <message_argument value="processEntry(CanonicalTreeParser, CanonicalTreeParser, CanonicalTreeParser, DirCacheBuildIterator, WorkingTreeIterator, boolean)"/>
             </message_arguments>
         </filter>
