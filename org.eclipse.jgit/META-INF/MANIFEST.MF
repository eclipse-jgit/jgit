--- conflicted
+++ resolved
@@ -90,17 +90,13 @@
    org.eclipse.jgit.junit.http,
    org.eclipse.jgit.http.server,
    org.eclipse.jgit.lfs,
+   org.eclipse.jgit.lfs.test,
    org.eclipse.jgit.pgm,
    org.eclipse.jgit.pgm.test,
-<<<<<<< HEAD
-   org.eclipse.jgit.ssh.apache",
- org.eclipse.jgit.internal.storage.io;version="6.2.1";
-=======
    org.eclipse.jgit.ssh.apache,
    org.eclipse.jgit.ssh.apache.test,
    org.eclipse.jgit.ssh.jsch.test",
- org.eclipse.jgit.internal.storage.io;version="6.1.1";
->>>>>>> f366d71d
+ org.eclipse.jgit.internal.storage.io;version="6.2.1";
   x-friends:="org.eclipse.jgit.junit,
    org.eclipse.jgit.test,
    org.eclipse.jgit.pgm",
