--- conflicted
+++ resolved
@@ -139,9 +139,6 @@
 		xmlInRead++;
 		final XMLReader xr;
 		try {
-<<<<<<< HEAD
-			xr = SAXParserFactory.newInstance().newSAXParser().getXMLReader();
-=======
 			SAXParserFactory spf = SAXParserFactory.newInstance();
 			spf.setFeature(
 					"http://xml.org/sax/features/external-general-entities", //$NON-NLS-1$
@@ -153,7 +150,6 @@
 					"http://apache.org/xml/features/disallow-doctype-decl", //$NON-NLS-1$
 					true);
 			xr = spf.newSAXParser().getXMLReader();
->>>>>>> 8ab3e532
 		} catch (SAXException | ParserConfigurationException e) {
 			throw new IOException(JGitText.get().noXMLParserAvailable, e);
 		}
