/*
 * Copyright (C) 2010, Mathias Kinzler <mathias.kinzler@sap.com>
 * Copyright (C) 2010, Chris Aniszczyk <caniszczyk@gmail.com>
 * Copyright (C) 2012-2013, Robin Rosenberg
 * and other copyright owners as documented in the project's IP log.
 *
 * This program and the accompanying materials are made available
 * under the terms of the Eclipse Distribution License v1.0 which
 * accompanies this distribution, is reproduced below, and is
 * available at http://www.eclipse.org/org/documents/edl-v10.php
 *
 * All rights reserved.
 *
 * Redistribution and use in source and binary forms, with or
 * without modification, are permitted provided that the following
 * conditions are met:
 *
 * - Redistributions of source code must retain the above copyright
 *   notice, this list of conditions and the following disclaimer.
 *
 * - Redistributions in binary form must reproduce the above
 *   copyright notice, this list of conditions and the following
 *   disclaimer in the documentation and/or other materials provided
 *   with the distribution.
 *
 * - Neither the name of the Eclipse Foundation, Inc. nor the
 *   names of its contributors may be used to endorse or promote
 *   products derived from this software without specific prior
 *   written permission.
 *
 * THIS SOFTWARE IS PROVIDED BY THE COPYRIGHT HOLDERS AND
 * CONTRIBUTORS "AS IS" AND ANY EXPRESS OR IMPLIED WARRANTIES,
 * INCLUDING, BUT NOT LIMITED TO, THE IMPLIED WARRANTIES
 * OF MERCHANTABILITY AND FITNESS FOR A PARTICULAR PURPOSE
 * ARE DISCLAIMED. IN NO EVENT SHALL THE COPYRIGHT OWNER OR
 * CONTRIBUTORS BE LIABLE FOR ANY DIRECT, INDIRECT, INCIDENTAL,
 * SPECIAL, EXEMPLARY, OR CONSEQUENTIAL DAMAGES (INCLUDING, BUT
 * NOT LIMITED TO, PROCUREMENT OF SUBSTITUTE GOODS OR SERVICES;
 * LOSS OF USE, DATA, OR PROFITS; OR BUSINESS INTERRUPTION) HOWEVER
 * CAUSED AND ON ANY THEORY OF LIABILITY, WHETHER IN CONTRACT,
 * STRICT LIABILITY, OR TORT (INCLUDING NEGLIGENCE OR OTHERWISE)
 * ARISING IN ANY WAY OUT OF THE USE OF THIS SOFTWARE, EVEN IF
 * ADVISED OF THE POSSIBILITY OF SUCH DAMAGE.
 */
package org.eclipse.jgit.lib;

/**
 * Constants for use with the Configuration classes: section names,
 * configuration keys
 */
@SuppressWarnings("nls")
public final class ConfigConstants {
	/** The "core" section */
	public static final String CONFIG_CORE_SECTION = "core";

	/** The "branch" section */
	public static final String CONFIG_BRANCH_SECTION = "branch";

	/** The "remote" section */
	public static final String CONFIG_REMOTE_SECTION = "remote";

	/** The "diff" section */
	public static final String CONFIG_DIFF_SECTION = "diff";

	/** The "dfs" section */
	public static final String CONFIG_DFS_SECTION = "dfs";

	/**
	 * The "receive" section
	 * @since 4.6
	 */
	public static final String CONFIG_RECEIVE_SECTION = "receive";

	/** The "user" section */
	public static final String CONFIG_USER_SECTION = "user";

	/** The "gerrit" section */
	public static final String CONFIG_GERRIT_SECTION = "gerrit";

	/** The "workflow" section */
	public static final String CONFIG_WORKFLOW_SECTION = "workflow";

	/** The "submodule" section */
	public static final String CONFIG_SUBMODULE_SECTION = "submodule";

	/**
	 * The "rebase" section
	 * @since 3.2
	 */
	public static final String CONFIG_REBASE_SECTION = "rebase";

	/** The "gc" section */
	public static final String CONFIG_GC_SECTION = "gc";

	/** The "pack" section */
	public static final String CONFIG_PACK_SECTION = "pack";

	/**
	 * The "fetch" section
	 * @since 3.3
	 */
	public static final String CONFIG_FETCH_SECTION = "fetch";

	/**
	 * The "pull" section
	 * @since 3.5
	 */
	public static final String CONFIG_PULL_SECTION = "pull";

	/**
	 * The "merge" section
	 * @since 4.9
	 */
	public static final String CONFIG_MERGE_SECTION = "merge";

	/**
	 * The "filter" section
	 * @since 4.6
	 */
	public static final String CONFIG_FILTER_SECTION = "filter";

	/**
	 * The "gpg" section
	 * @since 5.2
	 */
	public static final String CONFIG_GPG_SECTION = "gpg";

	/**
	 * The "format" key
	 * @since 5.2
	 */
	public static final String CONFIG_KEY_FORMAT = "format";

	/**
	 * The "signingKey" key
	 * @since 5.2
	 */
	public static final String CONFIG_KEY_SIGNINGKEY = "signingKey";

	/**
	 * The "commit" section
	 * @since 5.2
	 */
	public static final String CONFIG_COMMIT_SECTION = "commit";

	/**
	 * The "gpgSign" key
	 * @since 5.2
	 */
	public static final String CONFIG_KEY_GPGSIGN = "gpgSign";

	/** The "algorithm" key */
	public static final String CONFIG_KEY_ALGORITHM = "algorithm";

	/** The "autocrlf" key */
	public static final String CONFIG_KEY_AUTOCRLF = "autocrlf";

	/**
	 * The "auto" key
	 * @since 4.6
	 */
	public static final String CONFIG_KEY_AUTO = "auto";

	/**
	 * The "autogc" key
	 * @since 4.6
	 */
	public static final String CONFIG_KEY_AUTOGC = "autogc";

	/**
	 * The "autopacklimit" key
	 * @since 4.6
	 */
	public static final String CONFIG_KEY_AUTOPACKLIMIT = "autopacklimit";

	/**
	 * The "eol" key
	 *
	 * @since 4.3
	 */
	public static final String CONFIG_KEY_EOL = "eol";

	/** The "bare" key */
	public static final String CONFIG_KEY_BARE = "bare";

	/** The "excludesfile" key */
	public static final String CONFIG_KEY_EXCLUDESFILE = "excludesfile";

	/**
	 * The "attributesfile" key
	 *
	 * @since 3.7
	 */
	public static final String CONFIG_KEY_ATTRIBUTESFILE = "attributesfile";

	/** The "filemode" key */
	public static final String CONFIG_KEY_FILEMODE = "filemode";

	/** The "logallrefupdates" key */
	public static final String CONFIG_KEY_LOGALLREFUPDATES = "logallrefupdates";

	/** The "repositoryformatversion" key */
	public static final String CONFIG_KEY_REPO_FORMAT_VERSION = "repositoryformatversion";

	/** The "worktree" key */
	public static final String CONFIG_KEY_WORKTREE = "worktree";

	/** The "blockLimit" key */
	public static final String CONFIG_KEY_BLOCK_LIMIT = "blockLimit";

	/** The "blockSize" key */
	public static final String CONFIG_KEY_BLOCK_SIZE = "blockSize";

	/**
	 * The "concurrencyLevel" key
	 *
	 * @since 4.6
	 */
	public static final String CONFIG_KEY_CONCURRENCY_LEVEL = "concurrencyLevel";

	/** The "deltaBaseCacheLimit" key */
	public static final String CONFIG_KEY_DELTA_BASE_CACHE_LIMIT = "deltaBaseCacheLimit";

	/**
	 * The "symlinks" key
	 * @since 3.3
	 */
	public static final String CONFIG_KEY_SYMLINKS = "symlinks";

	/** The "streamFileThreshold" key */
	public static final String CONFIG_KEY_STREAM_FILE_TRESHOLD = "streamFileThreshold";

	/** The "remote" key */
	public static final String CONFIG_KEY_REMOTE = "remote";

	/** The "merge" key */
	public static final String CONFIG_KEY_MERGE = "merge";

	/** The "rebase" key */
	public static final String CONFIG_KEY_REBASE = "rebase";

	/** The "url" key */
	public static final String CONFIG_KEY_URL = "url";

	/** The "autosetupmerge" key */
	public static final String CONFIG_KEY_AUTOSETUPMERGE = "autosetupmerge";

	/** The "autosetuprebase" key */
	public static final String CONFIG_KEY_AUTOSETUPREBASE = "autosetuprebase";

	/**
	 * The "autostash" key
	 * @since 3.2
	 */
	public static final String CONFIG_KEY_AUTOSTASH = "autostash";

	/** The "name" key */
	public static final String CONFIG_KEY_NAME = "name";

	/** The "email" key */
	public static final String CONFIG_KEY_EMAIL = "email";

	/** The "false" key (used to configure {@link #CONFIG_KEY_AUTOSETUPMERGE} */
	public static final String CONFIG_KEY_FALSE = "false";

	/** The "true" key (used to configure {@link #CONFIG_KEY_AUTOSETUPMERGE} */
	public static final String CONFIG_KEY_TRUE = "true";

	/**
	 * The "always" key (used to configure {@link #CONFIG_KEY_AUTOSETUPREBASE}
	 * and {@link #CONFIG_KEY_AUTOSETUPMERGE}
	 */
	public static final String CONFIG_KEY_ALWAYS = "always";

	/** The "never" key (used to configure {@link #CONFIG_KEY_AUTOSETUPREBASE} */
	public static final String CONFIG_KEY_NEVER = "never";

	/** The "local" key (used to configure {@link #CONFIG_KEY_AUTOSETUPREBASE} */
	public static final String CONFIG_KEY_LOCAL = "local";

	/** The "createchangeid" key */
	public static final String CONFIG_KEY_CREATECHANGEID = "createchangeid";

	/** The "defaultsourceref" key */
	public static final String CONFIG_KEY_DEFBRANCHSTARTPOINT = "defbranchstartpoint";

	/** The "path" key */
	public static final String CONFIG_KEY_PATH = "path";

	/** The "update" key */
	public static final String CONFIG_KEY_UPDATE = "update";

	/**
	 * The "ignore" key
	 * @since 3.6
	 */
	public static final String CONFIG_KEY_IGNORE = "ignore";

	/** The "compression" key */
	public static final String CONFIG_KEY_COMPRESSION = "compression";

	/** The "indexversion" key */
	public static final String CONFIG_KEY_INDEXVERSION = "indexversion";

	/**
	 * The "hidedotfiles" key
	 * @since 3.5
	 */
	public static final String CONFIG_KEY_HIDEDOTFILES = "hidedotfiles";

	/**
	 * The "dirnogitlinks" key
	 * @since 4.3
	 */
	public static final String CONFIG_KEY_DIRNOGITLINKS = "dirNoGitLinks";

	/** The "precomposeunicode" key */
	public static final String CONFIG_KEY_PRECOMPOSEUNICODE = "precomposeunicode";

	/** The "pruneexpire" key */
	public static final String CONFIG_KEY_PRUNEEXPIRE = "pruneexpire";

	/**
	 * The "prunepackexpire" key
	 * @since 4.3
	 */
	public static final String CONFIG_KEY_PRUNEPACKEXPIRE = "prunepackexpire";

	/**
	 * The "logexpiry" key
	 *
	 * @since 4.7
	 */
	public static final String CONFIG_KEY_LOGEXPIRY = "logExpiry";

	/**
	 * The "autodetach" key
	 *
	 * @since 4.7
	 */
	public static final String CONFIG_KEY_AUTODETACH = "autoDetach";

	/**
	 * The "aggressiveDepth" key
	 * @since 3.6
	 */
	public static final String CONFIG_KEY_AGGRESSIVE_DEPTH = "aggressiveDepth";

	/**
	 * The "aggressiveWindow" key
	 * @since 3.6
	 */
	public static final String CONFIG_KEY_AGGRESSIVE_WINDOW = "aggressiveWindow";

	/** The "mergeoptions" key */
	public static final String CONFIG_KEY_MERGEOPTIONS = "mergeoptions";

	/** The "ff" key */
	public static final String CONFIG_KEY_FF = "ff";

	/**
	 * The "checkstat" key
	 * @since 3.0
	 */
	public static final String CONFIG_KEY_CHECKSTAT = "checkstat";

	/**
	 * The "renamelimit" key in the "diff section"
	 * @since 3.0
	 */
	public static final String CONFIG_KEY_RENAMELIMIT = "renamelimit";

	/**
	 * The "trustfolderstat" key in the "core section"
	 * @since 3.6
	 */
	public static final String CONFIG_KEY_TRUSTFOLDERSTAT = "trustfolderstat";

	/**
	 * The "supportsAtomicFileCreation" key in the "core section"
	 *
	 * @since 4.5
	 */
	public static final String CONFIG_KEY_SUPPORTSATOMICFILECREATION = "supportsatomicfilecreation";

	/**
	 * The "noprefix" key in the "diff section"
	 * @since 3.0
	 */
	public static final String CONFIG_KEY_NOPREFIX = "noprefix";

	/**
	 * A "renamelimit" value in the "diff section"
	 * @since 3.0
	 */
	public static final String CONFIG_RENAMELIMIT_COPY = "copy";

	/**
	 * A "renamelimit" value in the "diff section"
	 * @since 3.0
	 */
	public static final String CONFIG_RENAMELIMIT_COPIES = "copies";

	/**
	 * The "renames" key in the "diff section"
	 * @since 3.0
	 */
	public static final String CONFIG_KEY_RENAMES = "renames";

	/**
	 * The "inCoreLimit" key in the "merge section". It's a size limit (bytes) used to
	 * control a file to be stored in {@code Heap} or {@code LocalFile} during the merge.
	 * @since 4.9
	 */
	public static final String CONFIG_KEY_IN_CORE_LIMIT = "inCoreLimit";

	/**
	 * The "prune" key
	 * @since 3.3
	 */
	public static final String CONFIG_KEY_PRUNE = "prune";

	/**
	 * The "streamBuffer" key
	 * @since 4.0
	 */
	public static final String CONFIG_KEY_STREAM_BUFFER = "streamBuffer";

	/**
	 * The "streamRatio" key
	 * @since 4.0
	 */
	public static final String CONFIG_KEY_STREAM_RATIO = "streamRatio";

	/**
	 * Flag in the filter section whether to use JGit's implementations of
	 * filters and hooks
	 * @since 4.6
	 */
	public static final String CONFIG_KEY_USEJGITBUILTIN = "useJGitBuiltin";

	/**
	 * The "fetchRecurseSubmodules" key
	 * @since 4.7
	 */
	public static final String CONFIG_KEY_FETCH_RECURSE_SUBMODULES = "fetchRecurseSubmodules";

	/**
	 * The "recurseSubmodules" key
	 * @since 4.7
	 */
	public static final String CONFIG_KEY_RECURSE_SUBMODULES = "recurseSubmodules";

	/**
	 * The "required" key
	 * @since 4.11
	 */
	public static final String CONFIG_KEY_REQUIRED = "required";

	/**
	 * The "lfs" section
	 * @since 4.11
	 */
	public static final String CONFIG_SECTION_LFS = "lfs";

	/**
<<<<<<< HEAD
	 * The "i18n" section
	 *
	 * @since 5.2
	 */
	public static final String CONFIG_SECTION_I18N = "i18n";

	/**
	 * The "logOutputEncoding" key
	 *
	 * @since 5.2
	 */
	public static final String CONFIG_KEY_LOG_OUTPUT_ENCODING = "logOutputEncoding";
=======
	 * The "filesystem" section
	 * @since 5.1.9
	 */
	public static final String CONFIG_FILESYSTEM_SECTION = "filesystem";

	/**
	 * The "timestampResolution" key
	 * @since 5.1.9
	 */
	public static final String CONFIG_KEY_TIMESTAMP_RESOLUTION = "timestampResolution";

	/**
	 * The "minRacyThreshold" key
	 *
	 * @since 5.1.9
	 */
	public static final String CONFIG_KEY_MIN_RACY_THRESHOLD = "minRacyThreshold";
>>>>>>> 5a88815b
}<|MERGE_RESOLUTION|>--- conflicted
+++ resolved
@@ -464,7 +464,6 @@
 	public static final String CONFIG_SECTION_LFS = "lfs";
 
 	/**
-<<<<<<< HEAD
 	 * The "i18n" section
 	 *
 	 * @since 5.2
@@ -477,7 +476,8 @@
 	 * @since 5.2
 	 */
 	public static final String CONFIG_KEY_LOG_OUTPUT_ENCODING = "logOutputEncoding";
-=======
+
+	/**
 	 * The "filesystem" section
 	 * @since 5.1.9
 	 */
@@ -495,5 +495,4 @@
 	 * @since 5.1.9
 	 */
 	public static final String CONFIG_KEY_MIN_RACY_THRESHOLD = "minRacyThreshold";
->>>>>>> 5a88815b
 }