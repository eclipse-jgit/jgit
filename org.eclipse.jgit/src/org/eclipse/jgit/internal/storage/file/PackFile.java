--- conflicted
+++ resolved
@@ -70,24 +70,13 @@
  * objects are similar.
  */
 public class PackFile implements Iterable<PackIndex.MutableEntry> {
-<<<<<<< HEAD
-	private final static Logger LOG = LoggerFactory.getLogger(PackFile.class);
+	private static final Logger LOG = LoggerFactory.getLogger(PackFile.class);
 
 	/**
 	 * Sorts PackFiles to be most recently created to least recently created.
 	 */
 	public static final Comparator<PackFile> SORT = (a, b) -> b.packLastModified
 			.compareTo(a.packLastModified);
-=======
-	private static final Logger LOG = LoggerFactory.getLogger(PackFile.class);
-	/** Sorts PackFiles to be most recently created to least recently created. */
-	public static final Comparator<PackFile> SORT = new Comparator<PackFile>() {
-		@Override
-		public int compare(PackFile a, PackFile b) {
-			return b.packLastModified.compareTo(a.packLastModified);
-		}
-	};
->>>>>>> abb46153
 
 	private final File packFile;
 
