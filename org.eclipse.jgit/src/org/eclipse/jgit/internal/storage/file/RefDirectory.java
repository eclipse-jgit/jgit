/*
 * Copyright (C) 2007, Dave Watson <dwatson@mimvista.com>
 * Copyright (C) 2009-2010, Google Inc.
 * Copyright (C) 2007, Robin Rosenberg <robin.rosenberg@dewire.com>
 * Copyright (C) 2006, Shawn O. Pearce <spearce@spearce.org> and others
 *
 * This program and the accompanying materials are made available under the
 * terms of the Eclipse Distribution License v. 1.0 which is available at
 * https://www.eclipse.org/org/documents/edl-v10.php.
 *
 * SPDX-License-Identifier: BSD-3-Clause
 */

package org.eclipse.jgit.internal.storage.file;

import static java.nio.charset.StandardCharsets.UTF_8;
import static org.eclipse.jgit.lib.Constants.HEAD;
import static org.eclipse.jgit.lib.Constants.LOGS;
import static org.eclipse.jgit.lib.Constants.L_LOGS;
import static org.eclipse.jgit.lib.Constants.OBJECT_ID_STRING_LENGTH;
import static org.eclipse.jgit.lib.Constants.PACKED_REFS;
import static org.eclipse.jgit.lib.Constants.R_HEADS;
import static org.eclipse.jgit.lib.Constants.R_REFS;
import static org.eclipse.jgit.lib.Constants.R_TAGS;
import static org.eclipse.jgit.lib.Ref.Storage.LOOSE;
import static org.eclipse.jgit.lib.Ref.Storage.NEW;
import static org.eclipse.jgit.lib.Ref.Storage.PACKED;

import java.io.BufferedReader;
import java.io.File;
import java.io.FileInputStream;
import java.io.FileNotFoundException;
import java.io.IOException;
import java.io.InputStream;
import java.io.InputStreamReader;
import java.io.InterruptedIOException;
import java.nio.file.DirectoryNotEmptyException;
import java.nio.file.Files;
import java.nio.file.NoSuchFileException;
import java.nio.file.Path;
import java.nio.file.Paths;
import java.security.DigestInputStream;
import java.security.MessageDigest;
import java.text.MessageFormat;
import java.util.ArrayList;
import java.util.Arrays;
import java.util.Collection;
import java.util.Collections;
import java.util.HashMap;
import java.util.List;
import java.util.Map;
import java.util.concurrent.ExecutionException;
import java.util.concurrent.FutureTask;
import java.util.concurrent.atomic.AtomicInteger;
import java.util.concurrent.atomic.AtomicReference;
import java.util.concurrent.locks.ReentrantLock;
import java.util.stream.Collectors;
import java.util.stream.Stream;

import org.eclipse.jgit.annotations.NonNull;
import org.eclipse.jgit.annotations.Nullable;
import org.eclipse.jgit.api.PackRefsCommand;
import org.eclipse.jgit.errors.InvalidObjectIdException;
import org.eclipse.jgit.errors.LockFailedException;
import org.eclipse.jgit.errors.MissingObjectException;
import org.eclipse.jgit.errors.ObjectWritingException;
import org.eclipse.jgit.events.RefsChangedEvent;
import org.eclipse.jgit.internal.JGitText;
import org.eclipse.jgit.lib.Constants;
import org.eclipse.jgit.lib.CoreConfig;
import org.eclipse.jgit.lib.CoreConfig.TrustStat;
import org.eclipse.jgit.lib.ObjectId;
import org.eclipse.jgit.lib.ObjectIdRef;
import org.eclipse.jgit.lib.ProgressMonitor;
import org.eclipse.jgit.lib.Ref;
import org.eclipse.jgit.lib.RefComparator;
import org.eclipse.jgit.lib.RefDatabase;
import org.eclipse.jgit.lib.RefUpdate;
import org.eclipse.jgit.lib.RefWriter;
import org.eclipse.jgit.lib.ReflogReader;
import org.eclipse.jgit.lib.Repository;
import org.eclipse.jgit.lib.SymbolicRef;
import org.eclipse.jgit.revwalk.RevObject;
import org.eclipse.jgit.revwalk.RevTag;
import org.eclipse.jgit.revwalk.RevWalk;
import org.eclipse.jgit.util.FS;
import org.eclipse.jgit.util.FileUtils;
import org.eclipse.jgit.util.IO;
import org.eclipse.jgit.util.RawParseUtils;
import org.eclipse.jgit.util.RefList;
import org.eclipse.jgit.util.RefMap;
import org.eclipse.jgit.util.StringUtils;
import org.slf4j.Logger;
import org.slf4j.LoggerFactory;

/**
 * Traditional file system based {@link org.eclipse.jgit.lib.RefDatabase}.
 * <p>
 * This is the classical reference database representation for a Git repository.
 * References are stored in two formats: loose, and packed.
 * <p>
 * Loose references are stored as individual files within the {@code refs/}
 * directory. The file name matches the reference name and the file contents is
 * the current {@link org.eclipse.jgit.lib.ObjectId} in string form.
 * <p>
 * Packed references are stored in a single text file named {@code packed-refs}.
 * In the packed format, each reference is stored on its own line. This file
 * reduces the number of files needed for large reference spaces, reducing the
 * overall size of a Git repository on disk.
 */
public class RefDirectory extends RefDatabase {
	private static final Logger LOG = LoggerFactory
			.getLogger(RefDirectory.class);

	/** Magic string denoting the start of a symbolic reference file. */
	public static final String SYMREF = "ref: "; //$NON-NLS-1$

	/** Magic string denoting the header of a packed-refs file. */
	public static final String PACKED_REFS_HEADER = "# pack-refs with:"; //$NON-NLS-1$

	/** If in the header, denotes the file has peeled data. */
	public static final String PACKED_REFS_PEELED = " peeled"; //$NON-NLS-1$

	@SuppressWarnings("boxing")
	private static final List<Integer> RETRY_SLEEP_MS =
			Collections.unmodifiableList(Arrays.asList(0, 100, 200, 400, 800, 1600));

	private final FileRepository parent;

	private final File gitDir;

	private final File gitCommonDir;

	final File refsDir;

	final File packedRefsFile;

	final File logsDir;

	final File logsRefsDir;

	/**
	 * Immutable sorted list of loose references.
	 * <p>
	 * Symbolic references in this collection are stored unresolved, that is
	 * their target appears to be a new reference with no ObjectId. These are
	 * converted into resolved references during a get operation, ensuring the
	 * live value is always returned.
	 */
	private final AtomicReference<RefList<LooseRef>> looseRefs = new AtomicReference<>();

	/** Immutable sorted list of packed references. */
	final AtomicReference<PackedRefList> packedRefs = new AtomicReference<>();

	private final AtomicReference<PackedRefsRefresher> packedRefsRefresher =
			new AtomicReference<>();

	/**
	 * Lock for coordinating operations within a single process that may contend
	 * on the {@code packed-refs} file.
	 * <p>
	 * All operations that write {@code packed-refs} must still acquire a
	 * {@link LockFile} on {@link #packedRefsFile}, even after they have acquired
	 * this lock, since there may be multiple {@link RefDirectory} instances or
	 * other processes operating on the same repo on disk.
	 * <p>
	 * This lock exists so multiple threads in the same process can wait in a fair
	 * queue without trying, failing, and retrying to acquire the on-disk lock. If
	 * {@code RepositoryCache} is used, this lock instance will be used by all
	 * threads.
	 */
	final ReentrantLock inProcessPackedRefsLock;

	/**
	 * Number of modifications made to this database.
	 * <p>
	 * This counter is incremented when a change is made, or detected from the
	 * filesystem during a read operation.
	 */
	private final AtomicInteger modCnt = new AtomicInteger();

	/**
	 * Last {@link #modCnt} that we sent to listeners.
	 * <p>
	 * This value is compared to {@link #modCnt}, and a notification is sent to
	 * the listeners only when it differs.
	 */
	private final AtomicInteger lastNotifiedModCnt = new AtomicInteger();

	private List<Integer> retrySleepMs = RETRY_SLEEP_MS;

	private final CoreConfig coreConfig;

	RefDirectory(RefDirectory refDb) {
		parent = refDb.parent;
		gitDir = refDb.gitDir;
		gitCommonDir = refDb.gitCommonDir;
		refsDir = refDb.refsDir;
		logsDir = refDb.logsDir;
		logsRefsDir = refDb.logsRefsDir;
		packedRefsFile = refDb.packedRefsFile;
		looseRefs.set(refDb.looseRefs.get());
		packedRefs.set(refDb.packedRefs.get());
		coreConfig = refDb.coreConfig;
		inProcessPackedRefsLock = refDb.inProcessPackedRefsLock;
	}

	RefDirectory(FileRepository db) {
		final FS fs = db.getFS();
		parent = db;
		gitDir = db.getDirectory();
		gitCommonDir = db.getCommonDirectory();
		refsDir = fs.resolve(gitCommonDir, R_REFS);
		logsDir = fs.resolve(gitCommonDir, LOGS);
		logsRefsDir = fs.resolve(gitCommonDir, L_LOGS + R_REFS);
		packedRefsFile = fs.resolve(gitCommonDir, PACKED_REFS);

		looseRefs.set(RefList.<LooseRef> emptyList());
		packedRefs.set(NO_PACKED_REFS);
		coreConfig = db.getConfig().get(CoreConfig.KEY);
		inProcessPackedRefsLock = new ReentrantLock(true);
	}

	Repository getRepository() {
		return parent;
	}

	ReflogWriter newLogWriter(boolean force) {
		return new ReflogWriter(this, force);
	}

	/**
	 * Locate the log file on disk for a single reference name.
	 *
	 * @param name
	 *            name of the ref, relative to the Git repository top level
	 *            directory (so typically starts with refs/).
	 * @return the log file location.
	 */
	public File logFor(String name) {
		if (name.startsWith(R_REFS)) {
			name = name.substring(R_REFS.length());
			return new File(logsRefsDir, name);
		}
		return new File(logsDir, name);
	}

	/**
	 * Create a cache of this {@link RefDirectory}.
	 *
	 * @return a cached RefDirectory.
	 */
	public SnapshottingRefDirectory createSnapshottingRefDirectory() {
		return new SnapshottingRefDirectory(this);
	}

	@Override
	public void create() throws IOException {
		FileUtils.mkdir(refsDir);
		FileUtils.mkdir(new File(refsDir, R_HEADS.substring(R_REFS.length())));
		FileUtils.mkdir(new File(refsDir, R_TAGS.substring(R_REFS.length())));
		newLogWriter(false).create();
	}

	@Override
	public void close() {
		clearReferences();
	}

	private void clearReferences() {
		looseRefs.set(RefList.<LooseRef> emptyList());
		packedRefs.set(NO_PACKED_REFS);
	}

	@Override
	public void refresh() {
		super.refresh();
		clearReferences();
	}

	/**
	 * {@inheritDoc}
	 *
	 * For a RefDirectory database, by default this packs non-symbolic, loose
	 * tag refs into packed-refs. If {@code all} flag is set, this packs all the
	 * non-symbolic, loose refs.
	 */
	@Override
	public void packRefs(ProgressMonitor pm, PackRefsCommand packRefs)
			throws IOException {
		String prefix = packRefs.isAll() ? R_REFS : R_TAGS;
		Collection<Ref> refs = getRefsByPrefix(prefix);
		List<String> refsToBePacked = new ArrayList<>(refs.size());
		pm.beginTask(JGitText.get().packRefs, refs.size());
		try {
			for (Ref ref : refs) {
				if (!ref.isSymbolic() && ref.getStorage().isLoose()) {
					refsToBePacked.add(ref.getName());
				}
				pm.update(1);
			}
			pack(refsToBePacked);
		} finally {
			pm.endTask();
		}
	}

	@Override
	public boolean isNameConflicting(String name) throws IOException {
		// Cannot be nested within an existing reference.
		int lastSlash = name.lastIndexOf('/');
		while (0 < lastSlash) {
			String needle = name.substring(0, lastSlash);
			if (exactRef(needle) != null) {
				return true;
			}
			lastSlash = name.lastIndexOf('/', lastSlash - 1);
		}

		// Cannot be the container of an existing reference.
		return !getRefsByPrefix(name + '/').isEmpty();
	}

	@Nullable
	private Ref readAndResolve(String name, RefList<Ref> packed) throws IOException {
		try {
			Ref ref = readRef(name, packed);
			if (ref != null) {
				ref = resolve(ref, 0, null, null, packed);
			}
			return ref;
		} catch (IOException e) {
			if (name.contains("/") //$NON-NLS-1$
					|| !(e.getCause() instanceof InvalidObjectIdException)) {
				throw e;
			}

			// While looking for a ref outside of refs/ (e.g., 'config'), we
			// found a non-ref file (e.g., a config file) instead.  Treat this
			// as a ref-not-found condition.
			return null;
		}
	}

	@Override
	public Ref exactRef(String name) throws IOException {
		try {
			return readAndResolve(name, getPackedRefs());
		} finally {
			fireRefsChanged();
		}
	}

	@Override
	@NonNull
	public Map<String, Ref> exactRef(String... refs) throws IOException {
		try {
			RefList<Ref> packed = getPackedRefs();
			Map<String, Ref> result = new HashMap<>(refs.length);
			for (String name : refs) {
				Ref ref = readAndResolve(name, packed);
				if (ref != null) {
					result.put(name, ref);
				}
			}
			return result;
		} finally {
			fireRefsChanged();
		}
	}

	@Override
	@Nullable
	public Ref firstExactRef(String... refs) throws IOException {
		try {
			RefList<Ref> packed = getPackedRefs();
			for (String name : refs) {
				Ref ref = readAndResolve(name, packed);
				if (ref != null) {
					return ref;
				}
			}
			return null;
		} finally {
			fireRefsChanged();
		}
	}

	@Override
	public Map<String, Ref> getRefs(String prefix) throws IOException {
		final RefList<LooseRef> oldLoose = looseRefs.get();
		LooseScanner scan = new LooseScanner(oldLoose);
		scan.scan(prefix);
		final RefList<Ref> packed = getPackedRefs();

		RefList<LooseRef> loose;
		if (scan.newLoose != null) {
			scan.newLoose.sort();
			loose = scan.newLoose.toRefList();
			if (looseRefs.compareAndSet(oldLoose, loose))
				modCnt.incrementAndGet();
		} else
			loose = oldLoose;
		fireRefsChanged();

		RefList.Builder<Ref> symbolic = scan.symbolic;
		for (int idx = 0; idx < symbolic.size();) {
			final Ref symbolicRef = symbolic.get(idx);
			final Ref resolvedRef = resolve(symbolicRef, 0, prefix, loose, packed);
			if (resolvedRef != null && resolvedRef.getObjectId() != null) {
				symbolic.set(idx, resolvedRef);
				idx++;
			} else {
				// A broken symbolic reference, we have to drop it from the
				// collections the client is about to receive. Should be a
				// rare occurrence so pay a copy penalty.
				symbolic.remove(idx);
				final int toRemove = loose.find(symbolicRef.getName());
				if (0 <= toRemove)
					loose = loose.remove(toRemove);
			}
		}
		symbolic.sort();

		return new RefMap(prefix, packed, upcast(loose), symbolic.toRefList());
	}

	@Override
	public List<Ref> getRefsByPrefix(String... prefixes) throws IOException {
		return getRefsByPrefix(StringUtils.commonPrefix(prefixes))
				.parallelStream()
				.filter(ref -> Stream.of(prefixes)
						.anyMatch(ref.getName()::startsWith))
				.collect(Collectors.toUnmodifiableList());
	}

	@Override
	public List<Ref> getAdditionalRefs() throws IOException {
		List<Ref> ret = new ArrayList<>();
		for (String name : additionalRefsNames) {
			Ref r = exactRef(name);
			if (r != null)
				ret.add(r);
		}
		return ret;
	}

	@Override
	public ReflogReader getReflogReader(Ref ref) throws IOException {
		return new ReflogReaderImpl(getRepository(), ref.getName());
	}

	@SuppressWarnings("unchecked")
	private RefList<Ref> upcast(RefList<? extends Ref> loose) {
		return (RefList<Ref>) loose;
	}

	private class LooseScanner {
		private final RefList<LooseRef> curLoose;

		private int curIdx;

		final RefList.Builder<Ref> symbolic = new RefList.Builder<>(4);

		RefList.Builder<LooseRef> newLoose;

		LooseScanner(RefList<LooseRef> curLoose) {
			this.curLoose = curLoose;
		}

		void scan(String prefix) {
			if (ALL.equals(prefix)) {
				scanOne(HEAD);
				scanTree(R_REFS, refsDir);

				// If any entries remain, they are deleted, drop them.
				if (newLoose == null && curIdx < curLoose.size())
					newLoose = curLoose.copy(curIdx);

			} else if (prefix.startsWith(R_REFS) && prefix.endsWith("/")) { //$NON-NLS-1$
				curIdx = -(curLoose.find(prefix) + 1);
				File dir = new File(refsDir, prefix.substring(R_REFS.length()));
				scanTree(prefix, dir);

				// Skip over entries still within the prefix; these have
				// been removed from the directory.
				while (curIdx < curLoose.size()) {
					if (!curLoose.get(curIdx).getName().startsWith(prefix))
						break;
					if (newLoose == null)
						newLoose = curLoose.copy(curIdx);
					curIdx++;
				}

				// Keep any entries outside of the prefix space, we
				// do not know anything about their status.
				if (newLoose != null) {
					while (curIdx < curLoose.size())
						newLoose.add(curLoose.get(curIdx++));
				}
			}
		}

		private boolean scanTree(String prefix, File dir) {
			final String[] entries = dir.list(LockFile.FILTER);
			if (entries == null) // not a directory or an I/O error
				return false;
			if (0 < entries.length) {
				for (int i = 0; i < entries.length; ++i) {
					String e = entries[i];
					File f = new File(dir, e);
					if (f.isDirectory())
						entries[i] += '/';
				}
				Arrays.sort(entries);
				for (String name : entries) {
					if (name.charAt(name.length() - 1) == '/')
						scanTree(prefix + name, new File(dir, name));
					else
						scanOne(prefix + name);
				}
			}
			return true;
		}

		private void scanOne(String name) {
			LooseRef cur;

			if (curIdx < curLoose.size()) {
				do {
					cur = curLoose.get(curIdx);
					int cmp = RefComparator.compareTo(cur, name);
					if (cmp < 0) {
						// Reference is not loose anymore, its been deleted.
						// Skip the name in the new result list.
						if (newLoose == null)
							newLoose = curLoose.copy(curIdx);
						curIdx++;
						cur = null;
						continue;
					}

					if (cmp > 0) // Newly discovered loose reference.
						cur = null;
					break;
				} while (curIdx < curLoose.size());
			} else
				cur = null; // Newly discovered loose reference.

			LooseRef n;
			try {
				n = scanRef(cur, name);
			} catch (IOException notValid) {
				n = null;
			}

			if (n != null) {
				if (cur != n && newLoose == null)
					newLoose = curLoose.copy(curIdx);
				if (newLoose != null)
					newLoose.add(n);
				if (n.isSymbolic())
					symbolic.add(n);
			} else if (cur != null) {
				// Tragically, this file is no longer a loose reference.
				// Kill our cached entry of it.
				if (newLoose == null)
					newLoose = curLoose.copy(curIdx);
			}

			if (cur != null)
				curIdx++;
		}
	}

	@Override
	public Ref peel(Ref ref) throws IOException {
		final Ref leaf = ref.getLeaf();
		if (leaf.isPeeled() || leaf.getObjectId() == null)
			return ref;

		ObjectIdRef newLeaf = doPeel(leaf);

		// Try to remember this peeling in the cache, so we don't have to do
		// it again in the future, but only if the reference is unchanged.
		if (leaf.getStorage().isLoose()) {
			RefList<LooseRef> curList = looseRefs.get();
			int idx = curList.find(leaf.getName());
			if (0 <= idx && curList.get(idx) == leaf) {
				LooseRef asPeeled = ((LooseRef) leaf).peel(newLeaf);
				RefList<LooseRef> newList = curList.set(idx, asPeeled);
				looseRefs.compareAndSet(curList, newList);
			}
		}

		return recreate(ref, newLeaf);
	}

	private ObjectIdRef doPeel(Ref leaf) throws MissingObjectException,
			IOException {
		try (RevWalk rw = new RevWalk(getRepository())) {
			RevObject obj = rw.parseAny(leaf.getObjectId());
			if (obj instanceof RevTag) {
				return new ObjectIdRef.PeeledTag(leaf.getStorage(), leaf
						.getName(), leaf.getObjectId(), rw.peel(obj).copy());
			}
			return new ObjectIdRef.PeeledNonTag(leaf.getStorage(),
					leaf.getName(), leaf.getObjectId());
		}
	}

	private static Ref recreate(Ref old, ObjectIdRef leaf) {
		if (old.isSymbolic()) {
			Ref dst = recreate(old.getTarget(), leaf);
			return new SymbolicRef(old.getName(), dst);
		}
		return leaf;
	}

	void storedSymbolicRef(RefDirectoryUpdate u, FileSnapshot snapshot,
			String target) {
		putLooseRef(newSymbolicRef(snapshot, u.getRef().getName(), target));
		fireRefsChanged();
	}

	@Override
	public RefDirectoryUpdate newUpdate(String name, boolean detach)
			throws IOException {
		boolean detachingSymbolicRef = false;
		final RefList<Ref> packed = getPackedRefs();
		Ref ref = readRef(name, packed);
		if (ref != null)
			ref = resolve(ref, 0, null, null, packed);
		if (ref == null)
			ref = new ObjectIdRef.Unpeeled(NEW, name, null);
		else {
			detachingSymbolicRef = detach && ref.isSymbolic();
		}
		RefDirectoryUpdate refDirUpdate = createRefDirectoryUpdate(ref);
		if (detachingSymbolicRef)
			refDirUpdate.setDetachingSymbolicRef();
		return refDirUpdate;
	}

	RefDirectoryUpdate createRefDirectoryUpdate(Ref ref) {
		return new RefDirectoryUpdate(this, ref);
	}

	@Override
	public RefDirectoryRename newRename(String fromName, String toName)
			throws IOException {
		RefDirectoryUpdate from = newUpdate(fromName, false);
		RefDirectoryUpdate to = newUpdate(toName, false);
		return createRefDirectoryRename(from, to);
	}

	RefDirectoryRename createRefDirectoryRename(RefDirectoryUpdate from, RefDirectoryUpdate to) {
		return new RefDirectoryRename(from, to);
	}

	@Override
	public PackedBatchRefUpdate newBatchUpdate() {
		return new PackedBatchRefUpdate(this);
	}

	/**
	 * Create a new batch update to attempt on this database.
	 *
	 * @param shouldLockLooseRefs
	 *            whether loose refs should be locked during the batch ref
	 *            update. Note that this should only be set to {@code false} if
	 *            the application using this ensures that no other ref updates
	 *            run concurrently to avoid lost updates caused by a race. In
	 *            such cases it can improve performance.
	 * @return a new batch update object
	 */
	public PackedBatchRefUpdate newBatchUpdate(boolean shouldLockLooseRefs) {
		return new PackedBatchRefUpdate(this, shouldLockLooseRefs);
	}

	@Override
	public boolean performsAtomicTransactions() {
		return true;
	}

	void stored(RefDirectoryUpdate update, FileSnapshot snapshot) {
		final ObjectId target = update.getNewObjectId().copy();
		final Ref leaf = update.getRef().getLeaf();
		putLooseRef(new LooseUnpeeled(snapshot, leaf.getName(), target));
	}

	private void putLooseRef(LooseRef ref) {
		RefList<LooseRef> cList, nList;
		do {
			cList = looseRefs.get();
			nList = cList.put(ref);
		} while (!looseRefs.compareAndSet(cList, nList));
		modCnt.incrementAndGet();
		fireRefsChanged();
	}

	void delete(RefDirectoryUpdate update) throws IOException {
		Ref dst = update.getRef();
		if (!update.isDetachingSymbolicRef()) {
			dst = dst.getLeaf();
		}
		String name = dst.getName();

		// Get and keep the packed-refs lock while updating packed-refs and
		// removing any loose ref
		inProcessPackedRefsLock.lock();
		try {
			LockFile lck = lockPackedRefsOrThrow();
			try {
				// Write the packed-refs file using an atomic update. We might
				// wind up reading it twice, before and after checking if the
				// ref to delete is included or not, to ensure
				// we don't rely on a PackedRefList that is a result of in-memory
				// or NFS caching.
				PackedRefList packed = getPackedRefs();
				if (packed.contains(name)) {
					// Force update our packed-refs snapshot before writing
					packed = refreshPackedRefs();
					int idx = packed.find(name);
					if (0 <= idx) {
						commitPackedRefs(lck, packed.remove(idx), packed, true);
					}
				}

				RefList<LooseRef> curLoose, newLoose;
				do {
					curLoose = looseRefs.get();
					int idx = curLoose.find(name);
					if (idx < 0) {
						break;
					}
					newLoose = curLoose.remove(idx);
				} while (!looseRefs.compareAndSet(curLoose, newLoose));

				int levels = levelsIn(name) - 2;
				delete(logFor(name), levels);
				if (dst.getStorage().isLoose()) {
					deleteAndUnlock(fileFor(name), levels, update);
				}
			} finally {
				lck.unlock();
			}
		} finally {
			inProcessPackedRefsLock.unlock();
		}

		modCnt.incrementAndGet();
		fireRefsChanged();
	}

	/**
	 * Adds a set of refs to the set of packed-refs. Only non-symbolic refs are
	 * added. If a ref with the given name already existed in packed-refs it is
	 * updated with the new value. Each loose ref which was added to the
	 * packed-ref file is deleted. If a given ref can't be locked it will not be
	 * added to the pack file.
	 *
	 * @param refs
	 *            the refs to be added. Must be fully qualified.
	 * @throws java.io.IOException
	 *             if an IO error occurred
	 */
	public void pack(List<String> refs) throws IOException {
		pack(refs, Collections.emptyMap());
	}

	void pack(Map<String, LockFile> heldLocks) throws IOException {
		pack(heldLocks.keySet(), heldLocks);
	}

	private void pack(Collection<String> refs,
			Map<String, LockFile> heldLocks) throws IOException {
		for (LockFile ol : heldLocks.values()) {
			ol.requireLock();
		}
		if (refs.isEmpty()) {
			return;
		}
		FS fs = parent.getFS();

		// Lock the packed refs file and read the content
		inProcessPackedRefsLock.lock();
		try {
			LockFile lck = lockPackedRefsOrThrow();
			try {
				PackedRefList oldPacked = refreshPackedRefs();
				RefList<Ref> newPacked = oldPacked;

				// Iterate over all refs to be packed
				boolean dirty = false;
				for (String refName : refs) {
					Ref oldRef = readRef(refName, newPacked);
					if (oldRef == null) {
						continue; // A non-existent ref is already correctly packed.
					}
					if (oldRef.isSymbolic()) {
						continue; // can't pack symbolic refs
					}
					// Add/Update it to packed-refs
					Ref newRef = peeledPackedRef(oldRef);
					if (newRef == oldRef) {
						// No-op; peeledPackedRef returns the input ref only if it's already
						// packed, and readRef returns a packed ref only if there is no
						// loose ref.
						continue;
					}

					dirty = true;
					int idx = newPacked.find(refName);
					if (idx >= 0) {
						newPacked = newPacked.set(idx, newRef);
					} else {
						newPacked = newPacked.add(idx, newRef);
					}
				}
				if (!dirty) {
					// All requested refs were already packed accurately
					return;
				}

				// The new content for packed-refs is collected. Persist it.
				commitPackedRefs(lck, newPacked, oldPacked,false);

				// Now delete the loose refs which are now packed
				for (String refName : refs) {
					// Lock the loose ref
					File refFile = fileFor(refName);
					if (!fs.exists(refFile)) {
						continue;
					}

					LockFile rLck = heldLocks.get(refName);
					boolean shouldUnlock;
					if (rLck == null) {
						rLck = new LockFile(refFile);
						if (!rLck.lock()) {
							continue;
						}
						shouldUnlock = true;
					} else {
						shouldUnlock = false;
					}

					try {
						LooseRef currentLooseRef = scanRef(null, refName);
						if (currentLooseRef == null || currentLooseRef.isSymbolic()) {
							continue;
						}
						Ref packedRef = newPacked.get(refName);
						ObjectId clr_oid = currentLooseRef.getObjectId();
						if (clr_oid != null && packedRef != null
								&& clr_oid.equals(packedRef.getObjectId())) {
							RefList<LooseRef> curLoose, newLoose;
							do {
								curLoose = looseRefs.get();
								int idx = curLoose.find(refName);
								if (idx < 0) {
									break;
								}
								newLoose = curLoose.remove(idx);
							} while (!looseRefs.compareAndSet(curLoose, newLoose));
							int levels = levelsIn(refName) - 2;
							deleteAndUnlock(refFile, levels, rLck);
						}
					} finally {
						if (shouldUnlock) {
							rLck.unlock();
						}
					}
				}
				// Don't fire refsChanged. The refs have not change, only their
				// storage.
			} finally {
				lck.unlock();
			}
		} finally {
			inProcessPackedRefsLock.unlock();
		}
	}

	@Nullable
	LockFile lockPackedRefs() throws IOException {
		LockFile lck = new LockFile(packedRefsFile);
		for (int ms : getRetrySleepMs()) {
			sleep(ms);
			if (lck.lock()) {
				return lck;
			}
		}
		return null;
	}

	LockFile lockPackedRefsOrThrow() throws IOException {
		LockFile lck = lockPackedRefs();
		if (lck == null) {
			throw new LockFailedException(packedRefsFile);
		}
		return lck;
	}

	/**
	 * Make sure a ref is peeled and has the Storage PACKED. If the given ref
	 * has this attributes simply return it. Otherwise create a new peeled
	 * {@link ObjectIdRef} where Storage is set to PACKED.
	 *
	 * @param ref
	 *            given ref
	 * @return a ref for Storage PACKED having the same name, id, peeledId as f
	 * @throws MissingObjectException
	 *             if an object is missing
	 * @throws IOException
	 *             if an IO error occurred
	 */
	private Ref peeledPackedRef(Ref ref)
			throws MissingObjectException, IOException {
		if (ref.getStorage().isPacked() && ref.isPeeled()) {
			return ref;
		}
		if (!ref.isPeeled()) {
			ref = peel(ref);
		}
		ObjectId peeledObjectId = ref.getPeeledObjectId();
		if (peeledObjectId != null) {
			return new ObjectIdRef.PeeledTag(PACKED, ref.getName(),
					ref.getObjectId(), peeledObjectId);
		}
		return new ObjectIdRef.PeeledNonTag(PACKED, ref.getName(),
				ref.getObjectId());
	}

	void log(boolean force, RefUpdate update, String msg, boolean deref)
			throws IOException {
		newLogWriter(force).log(update, msg, deref);
	}

	private Ref resolve(final Ref ref, int depth, String prefix,
			RefList<LooseRef> loose, RefList<Ref> packed) throws IOException {
		if (ref.isSymbolic()) {
			Ref dst = ref.getTarget();

			if (MAX_SYMBOLIC_REF_DEPTH <= depth)
				return null; // claim it doesn't exist

			// If the cached value can be assumed to be current due to a
			// recent scan of the loose directory, use it.
			if (loose != null && dst.getName().startsWith(prefix)) {
				int idx;
				if (0 <= (idx = loose.find(dst.getName())))
					dst = loose.get(idx);
				else if (0 <= (idx = packed.find(dst.getName())))
					dst = packed.get(idx);
				else
					return ref;
			} else {
				dst = readRef(dst.getName(), packed);
				if (dst == null)
					return ref;
			}

			dst = resolve(dst, depth + 1, prefix, loose, packed);
			if (dst == null)
				return null;
			return new SymbolicRef(ref.getName(), dst);
		}
		return ref;
	}

	PackedRefList getPackedRefs() throws IOException {
		PackedRefList curList = packedRefs.get();
		if (!curList.shouldRefresh()) {
			return curList;
		}
		return getPackedRefsRefresher(curList).getOrThrowIOException();
	}

<<<<<<< HEAD
		switch (coreConfig.getTrustPackedRefsStat()) {
=======
	private PackedRefsRefresher getPackedRefsRefresher(PackedRefList curList)
			throws IOException {
		PackedRefsRefresher refresher = packedRefsRefresher.get();
		if (refresher != null && !refresher.shouldRefresh()) {
			return refresher;
		}
		// This synchronized is NOT needed for correctness. Instead it is used
		// as a throttling mechanism to ensure that only one "read" thread does
		// the work to refresh the file. In order to avoid stalling writes which
		// must already be serialized and tend to be a bottleneck,
		// the refreshPackedRefs() need not be synchronized.
		synchronized (this) {
			if (packedRefsRefresher.get() != refresher) {
				refresher = packedRefsRefresher.get();
				if (refresher != null) {
					// Refresher now guaranteed to have been created after the
					// current thread entered getPackedRefsRefresher(), even if
					// it's currently out of date.
					return refresher;
				}
			}
			refresher = createPackedRefsRefresherAsLatest(curList);
		}
		return runAndClear(refresher);
	}

	private boolean shouldRefreshPackedRefs(FileSnapshot snapshot) throws IOException {
		switch (trustPackedRefsStat) {
>>>>>>> 274d177b
		case NEVER:
			break;
		case AFTER_OPEN:
			try (InputStream stream = Files
					.newInputStream(packedRefsFile.toPath())) {
				// open the file to refresh attributes (on some NFS clients)
			} catch (FileNotFoundException | NoSuchFileException e) {
				// Ignore as packed-refs may not exist
			}
			//$FALL-THROUGH$
		case ALWAYS:
			if (!snapshot.isModified(packedRefsFile)) {
				return false;
			}
			break;
<<<<<<< HEAD
		case INHERIT:
			// only used in CoreConfig internally
=======
		case UNSET:
			if (trustFolderStat && !snapshot.isModified(packedRefsFile)) {
				return false;
			}
			break;
>>>>>>> 274d177b
		}
		return true;
	}

	PackedRefList refreshPackedRefs() throws IOException {
		return runAndClear(createPackedRefsRefresherAsLatest(packedRefs.get()))
				.getOrThrowIOException();
	}

	private PackedRefsRefresher createPackedRefsRefresherAsLatest(PackedRefList curList) {
		PackedRefsRefresher refresher = new PackedRefsRefresher(curList);
		packedRefsRefresher.set(refresher);
		return refresher;
	}

	private PackedRefsRefresher runAndClear(PackedRefsRefresher refresher) {
		refresher.run();
		packedRefsRefresher.compareAndSet(refresher, null);
		return refresher;
	}

	private PackedRefList refreshPackedRefs(PackedRefList curList)
			throws IOException {
		final PackedRefList newList = readPackedRefs();
		if (packedRefs.compareAndSet(curList, newList) && !curList.id.equals(
				newList.id)) {
			modCnt.incrementAndGet();
		}
		return newList;
	}

	private PackedRefList readPackedRefs() throws IOException {
		try {
			PackedRefList result = FileUtils.readWithRetries(packedRefsFile,
					f -> {
						FileSnapshot snapshot = FileSnapshot.save(f);
						MessageDigest digest = Constants.newMessageDigest();
						try (BufferedReader br = new BufferedReader(
								new InputStreamReader(
										new DigestInputStream(
												new FileInputStream(f), digest),
										UTF_8))) {
							return new NonEmptyPackedRefList(parsePackedRefs(br),
									snapshot,
									ObjectId.fromRaw(digest.digest()));
						}
					});
			return result != null ? result : NO_PACKED_REFS;
		} catch (IOException e) {
			throw e;
		} catch (Exception e) {
			throw new IOException(MessageFormat
					.format(JGitText.get().cannotReadFile, packedRefsFile), e);
		}
	}

	void compareAndSetPackedRefs(PackedRefList curList, PackedRefList newList) {
		if (packedRefs.compareAndSet(curList, newList)
				&& !curList.id.equals(newList.id)) {
			modCnt.incrementAndGet();
		}
	}

	private RefList<Ref> parsePackedRefs(BufferedReader br)
			throws IOException {
		RefList.Builder<Ref> all = new RefList.Builder<>();
		Ref last = null;
		boolean peeled = false;
		boolean needSort = false;

		String p;
		while ((p = br.readLine()) != null) {
			if (p.charAt(0) == '#') {
				if (p.startsWith(PACKED_REFS_HEADER)) {
					p = p.substring(PACKED_REFS_HEADER.length());
					peeled = p.contains(PACKED_REFS_PEELED);
				}
				continue;
			}

			if (p.charAt(0) == '^') {
				if (last == null)
					throw new IOException(JGitText.get().peeledLineBeforeRef);

				ObjectId id = ObjectId.fromString(p.substring(1));
				last = new ObjectIdRef.PeeledTag(PACKED, last.getName(), last
						.getObjectId(), id);
				all.set(all.size() - 1, last);
				continue;
			}

			int sp = p.indexOf(' ');
			if (sp < 0) {
				throw new IOException(MessageFormat.format(
						JGitText.get().packedRefsCorruptionDetected,
						packedRefsFile.getAbsolutePath()));
			}
			ObjectId id = ObjectId.fromString(p.substring(0, sp));
			String name = copy(p, sp + 1, p.length());
			ObjectIdRef cur;
			if (peeled)
				cur = new ObjectIdRef.PeeledNonTag(PACKED, name, id);
			else
				cur = new ObjectIdRef.Unpeeled(PACKED, name, id);
			if (last != null && RefComparator.compareTo(last, cur) > 0)
				needSort = true;
			all.add(cur);
			last = cur;
		}

		if (needSort)
			all.sort();
		return all.toRefList();
	}

	private static String copy(String src, int off, int end) {
		// Don't use substring since it could leave a reference to the much
		// larger existing string. Force construction of a full new object.
		return new StringBuilder(end - off).append(src, off, end).toString();
	}

	void commitPackedRefs(final LockFile lck, final RefList<Ref> refs,
			final PackedRefList oldPackedList, boolean changed)
			throws IOException {
		new RefWriter(refs) {
			@Override
			protected void writeFile(String name, byte[] content)
					throws IOException {
				lck.setFSync(true);
				lck.setNeedSnapshot(true);
				try {
					lck.write(content);
				} catch (IOException ioe) {
					throw new ObjectWritingException(MessageFormat.format(JGitText.get().unableToWrite, name), ioe);
				}
				try {
					lck.waitForStatChange();
				} catch (InterruptedException e) {
					lck.unlock();
					throw new ObjectWritingException(
							MessageFormat.format(
									JGitText.get().interruptedWriting, name),
							e);
				}
				if (!lck.commit())
					throw new ObjectWritingException(MessageFormat.format(JGitText.get().unableToWrite, name));

				byte[] digest = Constants.newMessageDigest().digest(content);
				PackedRefList newPackedList = new NonEmptyPackedRefList(
						refs, lck.getCommitSnapshot(), ObjectId.fromRaw(digest));
				packedRefs.compareAndSet(oldPackedList, newPackedList);
				if (changed) {
					modCnt.incrementAndGet();
				}
			}
		}.writePackedRefs();
	}

	private Ref readRef(String name, RefList<Ref> packed) throws IOException {
		final RefList<LooseRef> curList = looseRefs.get();
		final int idx = curList.find(name);
		if (0 <= idx) {
			final LooseRef o = curList.get(idx);
			final LooseRef n = scanRef(o, name);
			if (n == null) {
				if (looseRefs.compareAndSet(curList, curList.remove(idx)))
					modCnt.incrementAndGet();
				return packed.get(name);
			}

			if (o == n)
				return n;
			if (looseRefs.compareAndSet(curList, curList.set(idx, n)))
				modCnt.incrementAndGet();
			return n;
		}

		final LooseRef n = scanRef(null, name);
		if (n == null)
			return packed.get(name);

		// check whether the found new ref is the an additional ref. These refs
		// should not go into looseRefs
		for (String additionalRefsName : additionalRefsNames) {
			if (name.equals(additionalRefsName)) {
				return n;
			}
		}

		if (looseRefs.compareAndSet(curList, curList.add(idx, n)))
			modCnt.incrementAndGet();
		return n;
	}

	LooseRef scanRef(LooseRef ref, String name) throws IOException {
		final File path = fileFor(name);

		if (coreConfig.getTrustLooseRefStat() == TrustStat.AFTER_OPEN) {
			refreshPathToLooseRef(Paths.get(name));
		}

		FileSnapshot currentSnapshot = null;

		if (ref != null) {
			currentSnapshot = ref.getSnapShot();
			if (!currentSnapshot.isModified(path))
				return ref;
			name = ref.getName();
		}

		final int limit = 4096;

		class LooseItems {
			final FileSnapshot snapshot;

			final byte[] buf;

			LooseItems(FileSnapshot snapshot, byte[] buf) {
				this.snapshot = snapshot;
				this.buf = buf;
			}
		}
		LooseItems loose = null;
		try {
			loose = FileUtils.readWithRetries(path,
					f -> new LooseItems(FileSnapshot.save(f),
							IO.readSome(f, limit)));
		} catch (IOException e) {
			throw e;
		} catch (Exception e) {
			throw new IOException(
					MessageFormat.format(JGitText.get().cannotReadFile, path),
					e);
		}
		if (loose == null) {
			return null;
		}
		int n = loose.buf.length;
		if (n == 0)
			return null; // empty file; not a reference.

		if (isSymRef(loose.buf, n)) {
			if (n == limit)
				return null; // possibly truncated ref

			// trim trailing whitespace
			while (0 < n && Character.isWhitespace(loose.buf[n - 1]))
				n--;
			if (n < 6) {
				String content = RawParseUtils.decode(loose.buf, 0, n);
				throw new IOException(MessageFormat.format(JGitText.get().notARef, name, content));
			}
			final String target = RawParseUtils.decode(loose.buf, 5, n);
			if (ref != null && ref.isSymbolic()
					&& ref.getTarget().getName().equals(target)) {
				assert(currentSnapshot != null);
				currentSnapshot.setClean(loose.snapshot);
				return ref;
			}
			return newSymbolicRef(loose.snapshot, name, target);
		}

		if (n < OBJECT_ID_STRING_LENGTH)
			return null; // impossibly short object identifier; not a reference.

		final ObjectId id;
		try {
			id = ObjectId.fromString(loose.buf, 0);
			if (ref != null && !ref.isSymbolic()
					&& id.equals(ref.getTarget().getObjectId())) {
				assert(currentSnapshot != null);
				currentSnapshot.setClean(loose.snapshot);
				return ref;
			}

		} catch (IllegalArgumentException notRef) {
			while (0 < n && Character.isWhitespace(loose.buf[n - 1]))
				n--;
			String content = RawParseUtils.decode(loose.buf, 0, n);

			throw new IOException(MessageFormat.format(JGitText.get().notARef,
					name, content), notRef);
		}
		return new LooseUnpeeled(loose.snapshot, name, id);
	}

	/**
	 * Workaround for issues caused by NFS caching. Refresh directories starting
	 * from the repository root to a loose ref by opening an input stream. This
	 * refreshes file attributes of the loose ref (at least on some NFS
	 * clients).
	 *
	 * @param refPath
	 *            path of a loose ref relative to the repository root
	 */
	void refreshPathToLooseRef(Path refPath) {
		for (int i = 1; i < refPath.getNameCount(); i++) {
			File dir = fileFor(refPath.subpath(0, i).toString());
			// Use Files.newInputStream(Path) as it is consistent with other
			// code where a refresh is being done (see getPackedRefs()) and also
			// it performs slightly better than Files.newDirectoryStream(Path)
			try (InputStream stream = Files.newInputStream(dir.toPath())) {
				// open the dir to refresh attributes (on some NFS clients)
			} catch (IOException e) {
				break; // loose ref may not exist
			}
		}
	}

	private static boolean isSymRef(byte[] buf, int n) {
		if (n < 6)
			return false;
		return /**/buf[0] == 'r' //
				&& buf[1] == 'e' //
				&& buf[2] == 'f' //
				&& buf[3] == ':' //
				&& buf[4] == ' ';
	}

	/**
	 * Detect if we are in a clone command execution
	 *
	 * @return {@code true} if we are currently cloning a repository
	 * @throws IOException
	 *             if an IO error occurred
	 */
	boolean isInClone() throws IOException {
		return hasDanglingHead() && !packedRefsFile.exists() && !hasLooseRef();
	}

	private boolean hasDanglingHead() throws IOException {
		Ref head = exactRef(Constants.HEAD);
		if (head != null) {
			ObjectId id = head.getObjectId();
			return id == null || id.equals(ObjectId.zeroId());
		}
		return false;
	}

	private boolean hasLooseRef() throws IOException {
		try (Stream<Path> stream = Files.walk(refsDir.toPath())) {
			return stream.anyMatch(Files::isRegularFile);
		}
	}

	/** If the parent should fire listeners, fires them. */
	void fireRefsChanged() {
		final int last = lastNotifiedModCnt.get();
		final int curr = modCnt.get();
		if (last != curr && lastNotifiedModCnt.compareAndSet(last, curr) && last != 0)
			parent.fireEvent(new RefsChangedEvent());
	}

	/**
	 * Create a reference update to write a temporary reference.
	 *
	 * @return an update for a new temporary reference.
	 * @throws IOException
	 *             a temporary name cannot be allocated.
	 */
	RefDirectoryUpdate newTemporaryUpdate() throws IOException {
		File tmp = File.createTempFile("renamed_", "_ref", refsDir); //$NON-NLS-1$ //$NON-NLS-2$
		String name = Constants.R_REFS + tmp.getName();
		Ref ref = new ObjectIdRef.Unpeeled(NEW, name, null);
		return createRefDirectoryUpdate(ref);
	}

	/**
	 * Locate the file on disk for a single reference name.
	 *
	 * @param name
	 *            name of the ref, relative to the Git repository top level
	 *            directory (so typically starts with refs/).
	 * @return the loose file location.
	 */
	File fileFor(String name) {
		if (name.startsWith(R_REFS)) {
			name = name.substring(R_REFS.length());
			return new File(refsDir, name);
		}
		// HEAD needs to get resolved from git dir as resolving it from common dir
		// would always lead back to current default branch
		if (name.equals(HEAD)) {
			return new File(gitDir, name);
		}
		return new File(gitCommonDir, name);
	}

	static int levelsIn(String name) {
		int count = 0;
		for (int p = name.indexOf('/'); p >= 0; p = name.indexOf('/', p + 1))
			count++;
		return count;
	}

	static void delete(File file, int depth) throws IOException {
		delete(file);
		deleteEmptyParentDirs(file, depth);
	}

	private static void delete(File file) throws IOException {
		if (!file.delete() && file.isFile()) {
			throw new IOException(
					MessageFormat.format(JGitText.get().fileCannotBeDeleted,
							file));
		}
	}

	private static void deleteAndUnlock(File file, int depth,
			RefDirectoryUpdate refUpdate) throws IOException {
		delete(file);
		if (refUpdate != null) {
			refUpdate.unlock(); // otherwise cannot delete parent directories emptied by the update
		}
		deleteEmptyParentDirs(file, depth);
	}

	private static void deleteAndUnlock(File file, int depth, LockFile rLck)
			throws IOException {
		delete(file);
		if (rLck != null) {
			rLck.unlock(); // otherwise cannot delete parent directories of the lock file
		}
		deleteEmptyParentDirs(file, depth);
	}

	private static void deleteEmptyParentDirs(File file, int depth) {
		File dir = file.getParentFile();
		for (int i = 0; i < depth; ++i) {
			try {
				Files.deleteIfExists(dir.toPath());
			} catch (DirectoryNotEmptyException e) {
				// Don't log; normal case when there are other refs with the
				// same prefix
				break;
			} catch (IOException e) {
				LOG.warn(MessageFormat.format(JGitText.get().unableToRemovePath,
						dir), e);
				break;
			}
			dir = dir.getParentFile();
		}
	}

	/**
	 * Get times to sleep while retrying a possibly contentious operation.
	 * <p>
	 * For retrying an operation that might have high contention, such as locking
	 * the {@code packed-refs} file, the caller may implement a retry loop using
	 * the returned values:
	 *
	 * <pre>
	 * for (int toSleepMs : getRetrySleepMs()) {
	 *   sleep(toSleepMs);
	 *   if (isSuccessful(doSomething())) {
	 *     return success;
	 *   }
	 * }
	 * return failure;
	 * </pre>
	 *
	 * The first value in the returned iterable is 0, and the caller should treat
	 * a fully-consumed iterator as a timeout.
	 *
	 * @return iterable of times, in milliseconds, that the caller should sleep
	 *         before attempting an operation.
	 */
	Iterable<Integer> getRetrySleepMs() {
		return retrySleepMs;
	}

	void setRetrySleepMs(List<Integer> retrySleepMs) {
		if (retrySleepMs == null || retrySleepMs.isEmpty()
				|| retrySleepMs.get(0).intValue() != 0) {
			throw new IllegalArgumentException();
		}
		this.retrySleepMs = retrySleepMs;
	}

	/**
	 * Sleep with {@link Thread#sleep(long)}, converting {@link
	 * InterruptedException} to {@link InterruptedIOException}.
	 *
	 * @param ms
	 *            time to sleep, in milliseconds; zero or negative is a no-op.
	 * @throws InterruptedIOException
	 *             if sleeping was interrupted.
	 */
	static void sleep(long ms) throws InterruptedIOException {
		if (ms <= 0) {
			return;
		}
		try {
			Thread.sleep(ms);
		} catch (InterruptedException e) {
			InterruptedIOException ie = new InterruptedIOException();
			ie.initCause(e);
			throw ie;
		}
	}

	static class PackedRefList extends RefList<Ref> {
		private final ObjectId id;

		PackedRefList() {
			this(RefList.emptyList(), ObjectId.zeroId());
		}

		protected PackedRefList(RefList<Ref> src, ObjectId id) {
			super(src);
			this.id = id;
		}

		public boolean shouldRefresh() throws IOException {
			return true;
		}
	}

	private static final PackedRefList NO_PACKED_REFS = new PackedRefList();

	private class NonEmptyPackedRefList extends PackedRefList {
		private final FileSnapshot snapshot;

		private NonEmptyPackedRefList(RefList<Ref> src, FileSnapshot s, ObjectId id) {
			super(src, id);
			snapshot = s;
		}

		@Override
		public boolean shouldRefresh() throws IOException {
			return shouldRefreshPackedRefs(snapshot);
		}
	}

	private class PackedRefsRefresher extends FutureTask<PackedRefList> {
		private final FileSnapshot snapshot = FileSnapshot.save(packedRefsFile);

		public PackedRefsRefresher(PackedRefList curList) {
			super(() -> refreshPackedRefs(curList));
		}

		public PackedRefList getOrThrowIOException() throws IOException {
			try {
				return get();
			} catch (ExecutionException | InterruptedException e) {
				throw new IOException(e);
			}
		}

		public boolean shouldRefresh() throws IOException {
			return shouldRefreshPackedRefs(snapshot);
		}
	}

	private static LooseSymbolicRef newSymbolicRef(FileSnapshot snapshot,
			String name, String target) {
		Ref dst = new ObjectIdRef.Unpeeled(NEW, target, null);
		return new LooseSymbolicRef(snapshot, name, dst);
	}

	private static interface LooseRef extends Ref {
		FileSnapshot getSnapShot();

		LooseRef peel(ObjectIdRef newLeaf);
	}

	private static final class LoosePeeledTag extends ObjectIdRef.PeeledTag
			implements LooseRef {
		private final FileSnapshot snapShot;

		LoosePeeledTag(FileSnapshot snapShot, @NonNull String refName,
				@NonNull ObjectId id, @NonNull ObjectId p) {
			super(LOOSE, refName, id, p);
			this.snapShot = snapShot;
		}

		@Override
		public FileSnapshot getSnapShot() {
			return snapShot;
		}

		@Override
		public LooseRef peel(ObjectIdRef newLeaf) {
			return this;
		}
	}

	private static final class LooseNonTag extends ObjectIdRef.PeeledNonTag
			implements LooseRef {
		private final FileSnapshot snapShot;

		LooseNonTag(FileSnapshot snapShot, @NonNull String refName,
				@NonNull ObjectId id) {
			super(LOOSE, refName, id);
			this.snapShot = snapShot;
		}

		@Override
		public FileSnapshot getSnapShot() {
			return snapShot;
		}

		@Override
		public LooseRef peel(ObjectIdRef newLeaf) {
			return this;
		}
	}

	private static final class LooseUnpeeled extends ObjectIdRef.Unpeeled
			implements LooseRef {
		private FileSnapshot snapShot;

		LooseUnpeeled(FileSnapshot snapShot, @NonNull String refName,
				@NonNull ObjectId id) {
			super(LOOSE, refName, id);
			this.snapShot = snapShot;
		}

		@Override
		public FileSnapshot getSnapShot() {
			return snapShot;
		}

		@NonNull
		@Override
		public ObjectId getObjectId() {
			ObjectId id = super.getObjectId();
			assert id != null; // checked in constructor
			return id;
		}

		@Override
		public LooseRef peel(ObjectIdRef newLeaf) {
			ObjectId peeledObjectId = newLeaf.getPeeledObjectId();
			ObjectId objectId = getObjectId();
			if (peeledObjectId != null) {
				return new LoosePeeledTag(snapShot, getName(),
						objectId, peeledObjectId);
			}
			return new LooseNonTag(snapShot, getName(), objectId);
		}
	}

	private static final class LooseSymbolicRef extends SymbolicRef implements
			LooseRef {
		private final FileSnapshot snapShot;

		LooseSymbolicRef(FileSnapshot snapShot, @NonNull String refName,
				@NonNull Ref target) {
			super(refName, target);
			this.snapShot = snapShot;
		}

		@Override
		public FileSnapshot getSnapShot() {
			return snapShot;
		}

		@Override
		public LooseRef peel(ObjectIdRef newLeaf) {
			// We should never try to peel the symbolic references.
			throw new UnsupportedOperationException();
		}
	}
}<|MERGE_RESOLUTION|>--- conflicted
+++ resolved
@@ -978,9 +978,6 @@
 		return getPackedRefsRefresher(curList).getOrThrowIOException();
 	}
 
-<<<<<<< HEAD
-		switch (coreConfig.getTrustPackedRefsStat()) {
-=======
 	private PackedRefsRefresher getPackedRefsRefresher(PackedRefList curList)
 			throws IOException {
 		PackedRefsRefresher refresher = packedRefsRefresher.get();
@@ -1008,8 +1005,7 @@
 	}
 
 	private boolean shouldRefreshPackedRefs(FileSnapshot snapshot) throws IOException {
-		switch (trustPackedRefsStat) {
->>>>>>> 274d177b
+		switch (coreConfig.getTrustPackedRefsStat()) {
 		case NEVER:
 			break;
 		case AFTER_OPEN:
@@ -1025,16 +1021,8 @@
 				return false;
 			}
 			break;
-<<<<<<< HEAD
 		case INHERIT:
 			// only used in CoreConfig internally
-=======
-		case UNSET:
-			if (trustFolderStat && !snapshot.isModified(packedRefsFile)) {
-				return false;
-			}
-			break;
->>>>>>> 274d177b
 		}
 		return true;
 	}
@@ -1581,8 +1569,8 @@
 				return get();
 			} catch (ExecutionException | InterruptedException e) {
 				throw new IOException(e);
-			}
-		}
+		}
+	}
 
 		public boolean shouldRefresh() throws IOException {
 			return shouldRefreshPackedRefs(snapshot);
