--- conflicted
+++ resolved
@@ -1513,15 +1513,12 @@
 		 * generation.
 		 */
 		public long numberOfPackFilesSinceBitmap;
-<<<<<<< HEAD
-=======
 
 		/**
 		 * The number of objects stored in pack files and as loose object
 		 * created after the last bitmap generation.
 		 */
 		public long numberOfObjectsSinceBitmap;
->>>>>>> 8445d644
 
 		/**
 		 * The number of objects stored as loose objects.
@@ -1560,11 +1557,8 @@
 			b.append(", numberOfPackFiles=").append(numberOfPackFiles); //$NON-NLS-1$
 			b.append(", numberOfPackFilesSinceBitmap=") //$NON-NLS-1$
 					.append(numberOfPackFilesSinceBitmap);
-<<<<<<< HEAD
-=======
 			b.append(", numberOfObjectsSinceBitmap=") //$NON-NLS-1$
 					.append(numberOfObjectsSinceBitmap);
->>>>>>> 8445d644
 			b.append(", numberOfLooseObjects=").append(numberOfLooseObjects); //$NON-NLS-1$
 			b.append(", numberOfLooseRefs=").append(numberOfLooseRefs); //$NON-NLS-1$
 			b.append(", numberOfPackedRefs=").append(numberOfPackedRefs); //$NON-NLS-1$
@@ -1597,10 +1591,7 @@
 						.toEpochMilli();
 			} else {
 				ret.numberOfPackFilesSinceBitmap++;
-<<<<<<< HEAD
-=======
 				ret.numberOfObjectsSinceBitmap += packedObjects;
->>>>>>> 8445d644
 			}
 		}
 		File objDir = repo.getObjectsDirectory();
