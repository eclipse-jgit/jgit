--- conflicted
+++ resolved
@@ -1509,14 +1509,10 @@
 		public long numberOfPackFiles;
 
 		/**
-		 * The number of pack files that were created after the last bitmap
+		 * The number of pack files that were created since the last bitmap
 		 * generation.
 		 */
-<<<<<<< HEAD
 		public long numberOfPackFilesSinceBitmap;
-=======
-		public long numberOfPackFilesAfterBitmap;
->>>>>>> 10273383
 
 		/**
 		 * The number of objects stored as loose objects.
@@ -1553,13 +1549,8 @@
 			final StringBuilder b = new StringBuilder();
 			b.append("numberOfPackedObjects=").append(numberOfPackedObjects); //$NON-NLS-1$
 			b.append(", numberOfPackFiles=").append(numberOfPackFiles); //$NON-NLS-1$
-<<<<<<< HEAD
 			b.append(", numberOfPackFilesSinceBitmap=") //$NON-NLS-1$
 					.append(numberOfPackFilesSinceBitmap);
-=======
-			b.append(", numberOfPackFilesAfterBitmap=") //$NON-NLS-1$
-					.append(numberOfPackFilesAfterBitmap);
->>>>>>> 10273383
 			b.append(", numberOfLooseObjects=").append(numberOfLooseObjects); //$NON-NLS-1$
 			b.append(", numberOfLooseRefs=").append(numberOfLooseRefs); //$NON-NLS-1$
 			b.append(", numberOfPackedRefs=").append(numberOfPackedRefs); //$NON-NLS-1$
@@ -1586,14 +1577,9 @@
 			ret.sizeOfPackedObjects += p.getPackFile().length();
 			if (p.getBitmapIndex() != null) {
 				ret.numberOfBitmaps += p.getBitmapIndex().getBitmapCount();
-<<<<<<< HEAD
-			else
+			} else {
 				ret.numberOfPackFilesSinceBitmap++;
-=======
-			} else {
-				ret.numberOfPackFilesAfterBitmap++;
-			}
->>>>>>> 10273383
+			}
 		}
 		File objDir = repo.getObjectsDirectory();
 		String[] fanout = objDir.list();
