/*
 * Copyright (C) 2007, Robin Rosenberg <robin.rosenberg@dewire.com>
 * Copyright (C) 2006-2021, Shawn O. Pearce <spearce@spearce.org> and others
 *
 * This program and the accompanying materials are made available under the
 * terms of the Eclipse Distribution License v. 1.0 which is available at
 * https://www.eclipse.org/org/documents/edl-v10.php.
 *
 * SPDX-License-Identifier: BSD-3-Clause
 */

package org.eclipse.jgit.internal.storage.file;

import static org.eclipse.jgit.lib.Constants.LOCK_SUFFIX;

import java.io.File;
import java.io.FileInputStream;
import java.io.FileNotFoundException;
import java.io.FileOutputStream;
import java.io.FilenameFilter;
import java.io.IOException;
import java.io.OutputStream;
import java.nio.ByteBuffer;
import java.nio.channels.Channels;
import java.nio.channels.FileChannel;
import java.nio.file.Files;
import java.nio.file.StandardCopyOption;
import java.nio.file.attribute.FileTime;
import java.text.MessageFormat;
import java.time.Instant;
import java.util.concurrent.TimeUnit;

import org.eclipse.jgit.internal.JGitText;
import org.eclipse.jgit.lib.Constants;
import org.eclipse.jgit.lib.ObjectId;
import org.eclipse.jgit.util.FS;
import org.eclipse.jgit.util.FS.LockToken;
import org.eclipse.jgit.util.FileUtils;
import org.slf4j.Logger;
import org.slf4j.LoggerFactory;

/**
 * Git style file locking and replacement.
 * <p>
 * To modify a ref file Git tries to use an atomic update approach: we write the
 * new data into a brand new file, then rename it in place over the old name.
 * This way we can just delete the temporary file if anything goes wrong, and
 * nothing has been damaged. To coordinate access from multiple processes at
 * once Git tries to atomically create the new temporary file under a well-known
 * name.
 */
public class LockFile {
	private static final Logger LOG = LoggerFactory.getLogger(LockFile.class);

	/**
	 * Unlock the given file.
	 * <p>
	 * This method can be used for recovering from a thrown
	 * {@link org.eclipse.jgit.errors.LockFailedException} . This method does
	 * not validate that the lock is or is not currently held before attempting
	 * to unlock it.
	 *
	 * @param file
	 *            a {@link java.io.File} object.
	 * @return true if unlocked, false if unlocking failed
	 */
	public static boolean unlock(File file) {
		final File lockFile = getLockFile(file);
		final int flags = FileUtils.RETRY | FileUtils.SKIP_MISSING;
		try {
			FileUtils.delete(lockFile, flags);
		} catch (IOException ignored) {
			// Ignore and return whether lock file still exists
		}
		return !lockFile.exists();
	}

	/**
	 * Get the lock file corresponding to the given file.
	 *
	 * @param file
	 * @return lock file
	 */
	static File getLockFile(File file) {
		return new File(file.getParentFile(),
				file.getName() + LOCK_SUFFIX);
	}

	/** Filter to skip over active lock files when listing a directory. */
	static final FilenameFilter FILTER = (File dir,
			String name) -> !name.endsWith(LOCK_SUFFIX);

	private final File ref;

	private final File lck;

	private boolean haveLck;

	private FileOutputStream os;

	private boolean needSnapshot;

<<<<<<< HEAD
	private boolean fsync;

	private boolean isAppend;

	private boolean written;
=======
	private boolean snapshotNoConfig;

	boolean fsync;
>>>>>>> e93fdf9f

	private FileSnapshot commitSnapshot;

	private LockToken token;

	/**
	 * Create a new lock for any file.
	 *
	 * @param f
	 *            the file that will be locked.
	 */
	public LockFile(File f) {
		ref = f;
		lck = getLockFile(ref);
	}

	/**
	 * Try to establish the lock.
	 *
	 * @return true if the lock is now held by the caller; false if it is held
	 *         by someone else.
	 * @throws java.io.IOException
	 *             the temporary output file could not be created. The caller
	 *             does not hold the lock.
	 */
	public boolean lock() throws IOException {
		if (haveLck) {
			throw new IllegalStateException(
					MessageFormat.format(JGitText.get().lockAlreadyHeld, ref));
		}
		FileUtils.mkdirs(lck.getParentFile(), true);
		try {
			token = FS.DETECTED.createNewFileAtomic(lck);
		} catch (IOException e) {
			LOG.error(JGitText.get().failedCreateLockFile, lck, e);
			throw e;
		}
		boolean obtainedLock = token.isCreated();
		if (obtainedLock) {
			haveLck = true;
			isAppend = false;
			written = false;
		} else {
			closeToken();
		}
		return obtainedLock;
	}

	/**
	 * Try to establish the lock for appending.
	 *
	 * @return true if the lock is now held by the caller; false if it is held
	 *         by someone else.
	 * @throws java.io.IOException
	 *             the temporary output file could not be created. The caller
	 *             does not hold the lock.
	 */
	public boolean lockForAppend() throws IOException {
		if (!lock()) {
			return false;
		}
		copyCurrentContent();
		isAppend = true;
		written = false;
		return true;
	}

	// For tests only
	boolean isLocked() {
		return haveLck;
	}

	private FileOutputStream getStream() throws IOException {
		return new FileOutputStream(lck, isAppend);
	}

	/**
	 * Copy the current file content into the temporary file.
	 * <p>
	 * This method saves the current file content by inserting it into the
	 * temporary file, so that the caller can safely append rather than replace
	 * the primary file.
	 * <p>
	 * This method does nothing if the current file does not exist, or exists
	 * but is empty.
	 *
	 * @throws java.io.IOException
	 *             the temporary file could not be written, or a read error
	 *             occurred while reading from the current file. The lock is
	 *             released before throwing the underlying IO exception to the
	 *             caller.
	 * @throws java.lang.RuntimeException
	 *             the temporary file could not be written. The lock is released
	 *             before throwing the underlying exception to the caller.
	 */
	public void copyCurrentContent() throws IOException {
		requireLock();
		try (FileOutputStream out = getStream()) {
			try (FileInputStream fis = new FileInputStream(ref)) {
				if (fsync) {
					FileChannel in = fis.getChannel();
					long pos = 0;
					long cnt = in.size();
					while (0 < cnt) {
						long r = out.getChannel().transferFrom(in, pos, cnt);
						pos += r;
						cnt -= r;
					}
				} else {
					final byte[] buf = new byte[2048];
					int r;
					while ((r = fis.read(buf)) >= 0) {
						out.write(buf, 0, r);
					}
				}
			} catch (FileNotFoundException fnfe) {
				if (ref.exists()) {
					throw fnfe;
				}
				// Don't worry about a file that doesn't exist yet, it
				// conceptually has no current content to copy.
			}
		} catch (IOException | RuntimeException | Error ioe) {
			unlock();
			throw ioe;
		}
	}

	/**
	 * Write an ObjectId and LF to the temporary file.
	 *
	 * @param id
	 *            the id to store in the file. The id will be written in hex,
	 *            followed by a sole LF.
	 * @throws java.io.IOException
	 *             the temporary file could not be written. The lock is released
	 *             before throwing the underlying IO exception to the caller.
	 * @throws java.lang.RuntimeException
	 *             the temporary file could not be written. The lock is released
	 *             before throwing the underlying exception to the caller.
	 */
	public void write(ObjectId id) throws IOException {
		byte[] buf = new byte[Constants.OBJECT_ID_STRING_LENGTH + 1];
		id.copyTo(buf, 0);
		buf[Constants.OBJECT_ID_STRING_LENGTH] = '\n';
		write(buf);
	}

	/**
	 * Write arbitrary data to the temporary file.
	 *
	 * @param content
	 *            the bytes to store in the temporary file. No additional bytes
	 *            are added, so if the file must end with an LF it must appear
	 *            at the end of the byte array.
	 * @throws java.io.IOException
	 *             the temporary file could not be written. The lock is released
	 *             before throwing the underlying IO exception to the caller.
	 * @throws java.lang.RuntimeException
	 *             the temporary file could not be written. The lock is released
	 *             before throwing the underlying exception to the caller.
	 */
	public void write(byte[] content) throws IOException {
		requireLock();
		try (FileOutputStream out = getStream()) {
			if (written) {
				throw new IOException(MessageFormat
						.format(JGitText.get().lockStreamClosed, ref));
			}
			if (fsync) {
				FileChannel fc = out.getChannel();
				ByteBuffer buf = ByteBuffer.wrap(content);
				while (0 < buf.remaining()) {
					fc.write(buf);
				}
				fc.force(true);
			} else {
				out.write(content);
			}
			written = true;
		} catch (IOException | RuntimeException | Error ioe) {
			unlock();
			throw ioe;
		}
	}

	/**
	 * Obtain the direct output stream for this lock.
	 * <p>
	 * The stream may only be accessed once, and only after {@link #lock()} has
	 * been successfully invoked and returned true. Callers must close the
	 * stream prior to calling {@link #commit()} to commit the change.
	 *
	 * @return a stream to write to the new file. The stream is unbuffered.
	 */
	public OutputStream getOutputStream() {
		requireLock();

		if (written || os != null) {
			throw new IllegalStateException(MessageFormat
					.format(JGitText.get().lockStreamMultiple, ref));
		}

		return new OutputStream() {

			private OutputStream out;

			private boolean closed;

			private OutputStream get() throws IOException {
				if (written) {
					throw new IOException(MessageFormat
							.format(JGitText.get().lockStreamMultiple, ref));
				}
				if (out == null) {
					os = getStream();
					if (fsync) {
						out = Channels.newOutputStream(os.getChannel());
					} else {
						out = os;
					}
				}
				return out;
			}

			@Override
			public void write(byte[] b, int o, int n) throws IOException {
				get().write(b, o, n);
			}

			@Override
			public void write(byte[] b) throws IOException {
				get().write(b);
			}

			@Override
			public void write(int b) throws IOException {
				get().write(b);
			}

			@Override
			public void close() throws IOException {
				if (closed) {
					return;
				}
				closed = true;
				try {
					if (written) {
						throw new IOException(MessageFormat
								.format(JGitText.get().lockStreamClosed, ref));
					}
					if (out != null) {
						if (fsync) {
							os.getChannel().force(true);
						}
						out.close();
						os = null;
					}
					written = true;
				} catch (IOException | RuntimeException | Error ioe) {
					unlock();
					throw ioe;
				}
			}
		};
	}

	void requireLock() {
		if (!haveLck) {
			unlock();
			throw new IllegalStateException(MessageFormat.format(JGitText.get().lockOnNotHeld, ref));
		}
	}

	/**
	 * Request that {@link #commit()} remember modification time.
	 * <p>
	 * This is an alias for {@code setNeedSnapshot(true)}.
	 *
	 * @param on
	 *            true if the commit method must remember the modification time.
	 */
	public void setNeedStatInformation(boolean on) {
		setNeedSnapshot(on);
	}

	/**
	 * Request that {@link #commit()} remember the
	 * {@link org.eclipse.jgit.internal.storage.file.FileSnapshot}.
	 *
	 * @param on
	 *            true if the commit method must remember the FileSnapshot.
	 */
	public void setNeedSnapshot(boolean on) {
		needSnapshot = on;
	}

	/**
	 * Request that {@link #commit()} remember the
	 * {@link org.eclipse.jgit.internal.storage.file.FileSnapshot} without using
	 * config file to get filesystem timestamp resolution.
	 * This method should be invoked before the file is accessed.
	 * It is used by FileBasedConfig to avoid endless recursion.
	 *
	 * @param on
	 *            true if the commit method must remember the FileSnapshot.
	 */
	public void setNeedSnapshotNoConfig(boolean on) {
		needSnapshot = on;
		snapshotNoConfig = on;
	}

	/**
	 * Request that {@link #commit()} force dirty data to the drive.
	 *
	 * @param on
	 *            true if dirty data should be forced to the drive.
	 */
	public void setFSync(boolean on) {
		fsync = on;
	}

	/**
	 * Wait until the lock file information differs from the old file.
	 * <p>
	 * This method tests the last modification date. If both are the same, this
	 * method sleeps until it can force the new lock file's modification date to
	 * be later than the target file.
	 *
	 * @throws java.lang.InterruptedException
	 *             the thread was interrupted before the last modified date of
	 *             the lock file was different from the last modified date of
	 *             the target file.
	 */
	public void waitForStatChange() throws InterruptedException {
		FileSnapshot o = FileSnapshot.save(ref);
		FileSnapshot n = FileSnapshot.save(lck);
		long fsTimeResolution = FS.getFileStoreAttributes(lck.toPath())
				.getFsTimestampResolution().toNanos();
		while (o.equals(n)) {
			TimeUnit.NANOSECONDS.sleep(fsTimeResolution);
			try {
				Files.setLastModifiedTime(lck.toPath(),
						FileTime.from(Instant.now()));
			} catch (IOException e) {
				n.waitUntilNotRacy();
			}
			n = FileSnapshot.save(lck);
		}
	}

	/**
	 * Commit this change and release the lock.
	 * <p>
	 * If this method fails (returns false) the lock is still released.
	 *
	 * @return true if the commit was successful and the file contains the new
	 *         data; false if the commit failed and the file remains with the
	 *         old data.
	 * @throws java.lang.IllegalStateException
	 *             the lock is not held.
	 */
	public boolean commit() {
		if (os != null) {
			unlock();
			throw new IllegalStateException(MessageFormat.format(JGitText.get().lockOnNotClosed, ref));
		}

		saveStatInformation();
		try {
			FileUtils.rename(lck, ref, StandardCopyOption.ATOMIC_MOVE);
			haveLck = false;
			isAppend = false;
			written = false;
			closeToken();
			return true;
		} catch (IOException e) {
			unlock();
			return false;
		}
	}

	private void closeToken() {
		if (token != null) {
			token.close();
			token = null;
		}
	}

	private void saveStatInformation() {
		if (needSnapshot) {
			commitSnapshot = snapshotNoConfig ?
				// don't use config in this snapshot to avoid endless recursion
				FileSnapshot.saveNoConfig(lck)
				: FileSnapshot.save(lck);
		}
	}

	/**
	 * Get the modification time of the output file when it was committed.
	 *
	 * @return modification time of the lock file right before we committed it.
	 * @deprecated use {@link #getCommitLastModifiedInstant()} instead
	 */
	@Deprecated
	public long getCommitLastModified() {
		return commitSnapshot.lastModified();
	}

	/**
	 * Get the modification time of the output file when it was committed.
	 *
	 * @return modification time of the lock file right before we committed it.
	 */
	public Instant getCommitLastModifiedInstant() {
		return commitSnapshot.lastModifiedInstant();
	}

	/**
	 * Get the {@link FileSnapshot} just before commit.
	 *
	 * @return get the {@link FileSnapshot} just before commit.
	 */
	public FileSnapshot getCommitSnapshot() {
		return commitSnapshot;
	}

	/**
	 * Update the commit snapshot {@link #getCommitSnapshot()} before commit.
	 * <p>
	 * This may be necessary if you need time stamp before commit occurs, e.g
	 * while writing the index.
	 */
	public void createCommitSnapshot() {
		saveStatInformation();
	}

	/**
	 * Unlock this file and abort this change.
	 * <p>
	 * The temporary file (if created) is deleted before returning.
	 */
	public void unlock() {
		if (os != null) {
			try {
				os.close();
			} catch (IOException e) {
				LOG.error(MessageFormat
						.format(JGitText.get().unlockLockFileFailed, lck), e);
			}
			os = null;
		}

		if (haveLck) {
			haveLck = false;
			try {
				FileUtils.delete(lck, FileUtils.RETRY);
			} catch (IOException e) {
				LOG.error(MessageFormat
						.format(JGitText.get().unlockLockFileFailed, lck), e);
			} finally {
				closeToken();
			}
		}
		isAppend = false;
		written = false;
	}

	/** {@inheritDoc} */
	@SuppressWarnings("nls")
	@Override
	public String toString() {
		return "LockFile[" + lck + ", haveLck=" + haveLck + "]";
	}
}<|MERGE_RESOLUTION|>--- conflicted
+++ resolved
@@ -100,17 +100,13 @@
 
 	private boolean needSnapshot;
 
-<<<<<<< HEAD
 	private boolean fsync;
 
 	private boolean isAppend;
 
 	private boolean written;
-=======
+
 	private boolean snapshotNoConfig;
-
-	boolean fsync;
->>>>>>> e93fdf9f
 
 	private FileSnapshot commitSnapshot;
 
