--- conflicted
+++ resolved
@@ -23,11 +23,7 @@
 
   <properties>
     <java.version>11</java.version>
-<<<<<<< HEAD
-    <tycho-version>4.0.2</tycho-version>
-=======
     <tycho-version>4.0.8</tycho-version>
->>>>>>> f9cc8632
     <target-platform>jgit-4.17</target-platform>
   </properties>
 
