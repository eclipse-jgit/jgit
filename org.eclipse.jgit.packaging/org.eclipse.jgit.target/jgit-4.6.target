<?xml version="1.0" encoding="UTF-8" standalone="no"?>
<?pde?>
<!-- generated with https://github.com/mbarbero/fr.obeo.releng.targetplatform -->
<<<<<<< HEAD
<target name="jgit-4.6" sequenceNumber="1528375359">
=======
<target name="jgit-4.6" sequenceNumber="1535127796">
>>>>>>> 1c93b53f
  <locations>
    <location includeMode="slicer" includeAllPlatforms="false" includeSource="true" includeConfigurePhase="true" type="InstallableUnit">
      <unit id="org.eclipse.jetty.client" version="9.4.8.v20171121"/>
      <unit id="org.eclipse.jetty.client.source" version="9.4.8.v20171121"/>
      <unit id="org.eclipse.jetty.continuation" version="9.4.8.v20171121"/>
      <unit id="org.eclipse.jetty.continuation.source" version="9.4.8.v20171121"/>
      <unit id="org.eclipse.jetty.http" version="9.4.8.v20171121"/>
      <unit id="org.eclipse.jetty.http.source" version="9.4.8.v20171121"/>
      <unit id="org.eclipse.jetty.io" version="9.4.8.v20171121"/>
      <unit id="org.eclipse.jetty.io.source" version="9.4.8.v20171121"/>
      <unit id="org.eclipse.jetty.security" version="9.4.8.v20171121"/>
      <unit id="org.eclipse.jetty.security.source" version="9.4.8.v20171121"/>
      <unit id="org.eclipse.jetty.server" version="9.4.8.v20171121"/>
      <unit id="org.eclipse.jetty.server.source" version="9.4.8.v20171121"/>
      <unit id="org.eclipse.jetty.servlet" version="9.4.8.v20171121"/>
      <unit id="org.eclipse.jetty.servlet.source" version="9.4.8.v20171121"/>
      <unit id="org.eclipse.jetty.util" version="9.4.8.v20171121"/>
      <unit id="org.eclipse.jetty.util.source" version="9.4.8.v20171121"/>
      <repository id="jetty-9.4.8" location="http://download.eclipse.org/jetty/updates/jetty-bundles-9.x/9.4.8.v20171121"/>
    </location>
    <location includeMode="slicer" includeAllPlatforms="false" includeSource="true" includeConfigurePhase="true" type="InstallableUnit">
      <unit id="org.apache.ant" version="1.9.6.v201510161327"/>
      <unit id="org.apache.ant.source" version="1.9.6.v201510161327"/>
      <unit id="org.apache.commons.codec" version="1.9.0.v20170208-1614"/>
      <unit id="org.apache.commons.codec.source" version="1.9.0.v20170208-1614"/>
      <unit id="org.apache.commons.compress" version="1.6.0.v201310281400"/>
      <unit id="org.apache.commons.compress.source" version="1.6.0.v201310281400"/>
      <unit id="org.apache.commons.logging" version="1.1.1.v201101211721"/>
      <unit id="org.apache.commons.logging.source" version="1.1.1.v201101211721"/>
      <unit id="org.apache.httpcomponents.httpcore" version="4.4.6.v20170210-0925"/>
      <unit id="org.apache.httpcomponents.httpcore.source" version="4.4.6.v20170210-0925"/>
      <unit id="org.apache.httpcomponents.httpclient" version="4.5.2.v20180410-1551"/>
      <unit id="org.apache.httpcomponents.httpclient.source" version="4.5.2.v20180410-1551"/>
      <unit id="org.apache.log4j" version="1.2.15.v201012070815"/>
      <unit id="org.apache.log4j.source" version="1.2.15.v201012070815"/>
      <unit id="org.kohsuke.args4j" version="2.33.0.v20160323-2218"/>
      <unit id="org.kohsuke.args4j.source" version="2.33.0.v20160323-2218"/>
<<<<<<< HEAD
      <unit id="org.hamcrest" version="1.1.0.v20090501071000"/>
=======
>>>>>>> 1c93b53f
      <unit id="org.hamcrest.core" version="1.3.0.v20180420-1519"/>
      <unit id="org.hamcrest.core.source" version="1.3.0.v20180420-1519"/>
      <unit id="org.hamcrest.library" version="1.3.0.v20180524-2246"/>
      <unit id="org.hamcrest.library.source" version="1.3.0.v20180524-2246"/>
      <unit id="javaewah" version="1.1.6.v20160919-1400"/>
      <unit id="javaewah.source" version="1.1.6.v20160919-1400"/>
      <unit id="org.objenesis" version="1.0.0.v201505121915"/>
      <unit id="org.objenesis.source" version="1.0.0.v201505121915"/>
      <unit id="org.mockito" version="1.8.4.v201303031500"/>
      <unit id="org.mockito.source" version="1.8.4.v201303031500"/>
      <unit id="com.google.gson" version="2.8.2.v20180104-1110"/>
      <unit id="com.google.gson.source" version="2.8.2.v20180104-1110"/>
      <unit id="com.jcraft.jsch" version="0.1.54.v20170116-1932"/>
      <unit id="com.jcraft.jsch.source" version="0.1.54.v20170116-1932"/>
      <unit id="org.junit" version="4.12.0.v201504281640"/>
      <unit id="org.junit.source" version="4.12.0.v201504281640"/>
      <unit id="javax.servlet" version="3.1.0.v201410161800"/>
      <unit id="javax.servlet.source" version="3.1.0.v201410161800"/>
      <unit id="org.tukaani.xz" version="1.3.0.v201308270617"/>
      <unit id="org.tukaani.xz.source" version="1.3.0.v201308270617"/>
      <unit id="org.slf4j.api" version="1.7.2.v20121108-1250"/>
      <unit id="org.slf4j.api.source" version="1.7.2.v20121108-1250"/>
      <unit id="org.slf4j.impl.log4j12" version="1.7.2.v20131105-2200"/>
      <unit id="org.slf4j.impl.log4j12.source" version="1.7.2.v20131105-2200"/>
<<<<<<< HEAD
      <unit id="com.jcraft.jzlib" version="1.1.1.v201205102305"/>
      <unit id="com.jcraft.jzlib.source" version="1.1.1.v201205102305"/>
=======
>>>>>>> 1c93b53f
      <repository location="http://download.eclipse.org/tools/orbit/downloads/drops/R20180606145124/repository"/>
    </location>
    <location includeMode="slicer" includeAllPlatforms="false" includeSource="true" includeConfigurePhase="true" type="InstallableUnit">
      <unit id="org.eclipse.osgi" version="0.0.0"/>
      <repository location="http://download.eclipse.org/releases/neon/"/>
    </location>
  </locations>
</target><|MERGE_RESOLUTION|>--- conflicted
+++ resolved
@@ -1,11 +1,7 @@
 <?xml version="1.0" encoding="UTF-8" standalone="no"?>
 <?pde?>
 <!-- generated with https://github.com/mbarbero/fr.obeo.releng.targetplatform -->
-<<<<<<< HEAD
-<target name="jgit-4.6" sequenceNumber="1528375359">
-=======
-<target name="jgit-4.6" sequenceNumber="1535127796">
->>>>>>> 1c93b53f
+<target name="jgit-4.6" sequenceNumber="1535128911">
   <locations>
     <location includeMode="slicer" includeAllPlatforms="false" includeSource="true" includeConfigurePhase="true" type="InstallableUnit">
       <unit id="org.eclipse.jetty.client" version="9.4.8.v20171121"/>
@@ -31,8 +27,8 @@
       <unit id="org.apache.ant.source" version="1.9.6.v201510161327"/>
       <unit id="org.apache.commons.codec" version="1.9.0.v20170208-1614"/>
       <unit id="org.apache.commons.codec.source" version="1.9.0.v20170208-1614"/>
-      <unit id="org.apache.commons.compress" version="1.6.0.v201310281400"/>
-      <unit id="org.apache.commons.compress.source" version="1.6.0.v201310281400"/>
+      <unit id="org.apache.commons.compress" version="1.15.0.v20180119-1613"/>
+      <unit id="org.apache.commons.compress.source" version="1.15.0.v20180119-1613"/>
       <unit id="org.apache.commons.logging" version="1.1.1.v201101211721"/>
       <unit id="org.apache.commons.logging.source" version="1.1.1.v201101211721"/>
       <unit id="org.apache.httpcomponents.httpcore" version="4.4.6.v20170210-0925"/>
@@ -43,10 +39,7 @@
       <unit id="org.apache.log4j.source" version="1.2.15.v201012070815"/>
       <unit id="org.kohsuke.args4j" version="2.33.0.v20160323-2218"/>
       <unit id="org.kohsuke.args4j.source" version="2.33.0.v20160323-2218"/>
-<<<<<<< HEAD
       <unit id="org.hamcrest" version="1.1.0.v20090501071000"/>
-=======
->>>>>>> 1c93b53f
       <unit id="org.hamcrest.core" version="1.3.0.v20180420-1519"/>
       <unit id="org.hamcrest.core.source" version="1.3.0.v20180420-1519"/>
       <unit id="org.hamcrest.library" version="1.3.0.v20180524-2246"/>
@@ -65,17 +58,14 @@
       <unit id="org.junit.source" version="4.12.0.v201504281640"/>
       <unit id="javax.servlet" version="3.1.0.v201410161800"/>
       <unit id="javax.servlet.source" version="3.1.0.v201410161800"/>
-      <unit id="org.tukaani.xz" version="1.3.0.v201308270617"/>
-      <unit id="org.tukaani.xz.source" version="1.3.0.v201308270617"/>
+      <unit id="org.tukaani.xz" version="1.6.0.v20170629-1752"/>
+      <unit id="org.tukaani.xz.source" version="1.6.0.v20170629-1752"/>
       <unit id="org.slf4j.api" version="1.7.2.v20121108-1250"/>
       <unit id="org.slf4j.api.source" version="1.7.2.v20121108-1250"/>
       <unit id="org.slf4j.impl.log4j12" version="1.7.2.v20131105-2200"/>
       <unit id="org.slf4j.impl.log4j12.source" version="1.7.2.v20131105-2200"/>
-<<<<<<< HEAD
       <unit id="com.jcraft.jzlib" version="1.1.1.v201205102305"/>
       <unit id="com.jcraft.jzlib.source" version="1.1.1.v201205102305"/>
-=======
->>>>>>> 1c93b53f
       <repository location="http://download.eclipse.org/tools/orbit/downloads/drops/R20180606145124/repository"/>
     </location>
     <location includeMode="slicer" includeAllPlatforms="false" includeSource="true" includeConfigurePhase="true" type="InstallableUnit">
