--- conflicted
+++ resolved
@@ -1,11 +1,7 @@
 <?xml version="1.0" encoding="UTF-8" standalone="no"?>
 <?pde?>
 <!-- generated with https://github.com/mbarbero/fr.obeo.releng.targetplatform -->
-<<<<<<< HEAD
-<target name="jgit-4.6" sequenceNumber="1528375359">
-=======
-<target name="jgit-4.6" sequenceNumber="1535176335">
->>>>>>> 2dfc9ed6
+<target name="jgit-4.6" sequenceNumber="1535179241">
   <locations>
     <location includeMode="slicer" includeAllPlatforms="false" includeSource="true" includeConfigurePhase="true" type="InstallableUnit">
       <unit id="org.eclipse.jetty.client" version="9.4.8.v20171121"/>
@@ -43,10 +39,7 @@
       <unit id="org.apache.log4j.source" version="1.2.15.v201012070815"/>
       <unit id="org.kohsuke.args4j" version="2.33.0.v20160323-2218"/>
       <unit id="org.kohsuke.args4j.source" version="2.33.0.v20160323-2218"/>
-<<<<<<< HEAD
       <unit id="org.hamcrest" version="1.1.0.v20090501071000"/>
-=======
->>>>>>> 2dfc9ed6
       <unit id="org.hamcrest.core" version="1.3.0.v20180420-1519"/>
       <unit id="org.hamcrest.core.source" version="1.3.0.v20180420-1519"/>
       <unit id="org.hamcrest.library" version="1.3.0.v20180524-2246"/>
