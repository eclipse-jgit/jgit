<?xml version="1.0" encoding="UTF-8" standalone="no"?>
<?pde?>
<!-- generated with https://github.com/eclipse-cbi/targetplatform-dsl -->
<<<<<<< HEAD
<target name="jgit-4.23" sequenceNumber="1724850719">
=======
<target name="jgit-4.23" sequenceNumber="1728511224">
>>>>>>> eeccc5a9
  <locations>
    <location includeMode="slicer" includeAllPlatforms="false" includeSource="true" includeConfigurePhase="true" type="InstallableUnit">
      <unit id="com.jcraft.jsch" version="0.1.55.v20230916-1400"/>
      <unit id="com.jcraft.jsch.source" version="0.1.55.v20230916-1400"/>
      <unit id="com.jcraft.jzlib" version="1.1.3.v20230916-1400"/>
      <unit id="com.jcraft.jzlib.source" version="1.1.3.v20230916-1400"/>
      <unit id="net.i2p.crypto.eddsa" version="0.3.0"/>
      <unit id="net.i2p.crypto.eddsa.source" version="0.3.0"/>
      <unit id="org.apache.ant" version="1.10.14.v20230922-1200"/>
      <unit id="org.apache.ant.source" version="1.10.14.v20230922-1200"/>
      <unit id="org.apache.httpcomponents.httpclient" version="4.5.14"/>
      <unit id="org.apache.httpcomponents.httpclient.source" version="4.5.14"/>
      <unit id="org.apache.httpcomponents.httpcore" version="4.4.16"/>
      <unit id="org.apache.httpcomponents.httpcore.source" version="4.4.16"/>
      <unit id="org.hamcrest.core" version="1.3.0.v20230809-1000"/>
      <unit id="org.hamcrest.core.source" version="1.3.0.v20230809-1000"/>
      <unit id="org.hamcrest.library" version="1.3.0.v20230809-1000"/>
      <unit id="org.hamcrest.library.source" version="1.3.0.v20230809-1000"/>
      <unit id="org.junit" version="4.13.2.v20230809-1000"/>
      <unit id="org.junit.source" version="4.13.2.v20230809-1000"/>
      <unit id="org.objenesis" version="3.3.0"/>
      <unit id="org.objenesis.source" version="3.3.0"/>
      <unit id="org.osgi.service.cm" version="1.6.1.202109301733"/>
      <unit id="org.osgi.service.cm.source" version="1.6.1.202109301733"/>
      <repository location="https://download.eclipse.org/tools/orbit/simrel/orbit-aggregation/2023-12"/>
    </location>
    <location includeMode="slicer" includeAllPlatforms="false" includeSource="true" includeConfigurePhase="true" type="InstallableUnit">
      <unit id="org.eclipse.osgi" version="0.0.0"/>
      <repository location="https://download.eclipse.org/releases/2022-03/"/>
    </location>
    <location includeDependencyDepth="none" includeDependencyScopes="compile" includeSource="true" missingManifest="error" type="Maven" label="xz">
      <dependencies>
        <dependency>
          <groupId>org.tukaani</groupId>
          <artifactId>xz</artifactId>
          <version>1.10</version>
          <type>jar</type>
        </dependency>
      </dependencies>
    </location>
    <location includeDependencyDepth="none" includeDependencyScopes="compile" includeSource="true" missingManifest="error" type="Maven" label="slf4j">
      <dependencies>
        <dependency>
          <groupId>org.slf4j</groupId>
          <artifactId>slf4j-api</artifactId>
          <version>1.7.36</version>
          <type>jar</type>
        </dependency>
        <dependency>
          <groupId>org.slf4j</groupId>
          <artifactId>slf4j-simple</artifactId>
          <version>1.7.36</version>
          <type>jar</type>
        </dependency>
      </dependencies>
    </location>
    <location includeDependencyDepth="none" includeDependencyScopes="compile" includeSource="true" missingManifest="error" type="Maven" label="sshd">
      <dependencies>
        <dependency>
          <groupId>org.apache.sshd</groupId>
          <artifactId>sshd-osgi</artifactId>
<<<<<<< HEAD
          <version>2.13.2</version>
=======
          <version>2.14.0</version>
>>>>>>> eeccc5a9
          <type>jar</type>
        </dependency>
        <dependency>
          <groupId>org.apache.sshd</groupId>
          <artifactId>sshd-sftp</artifactId>
<<<<<<< HEAD
          <version>2.13.2</version>
=======
          <version>2.14.0</version>
>>>>>>> eeccc5a9
          <type>jar</type>
        </dependency>
      </dependencies>
    </location>
    <location includeDependencyDepth="none" includeDependencyScopes="compile" includeSource="true" missingManifest="error" type="Maven" label="mockito">
      <dependencies>
        <dependency>
          <groupId>org.mockito</groupId>
          <artifactId>mockito-core</artifactId>
          <version>5.12.0</version>
          <type>jar</type>
        </dependency>
      </dependencies>
    </location>
    <location includeDependencyDepth="none" includeDependencyScopes="compile" includeSource="true" missingManifest="error" type="Maven" label="jna">
      <dependencies>
        <dependency>
          <groupId>net.java.dev.jna</groupId>
          <artifactId>jna</artifactId>
          <version>5.14.0</version>
          <type>jar</type>
        </dependency>
        <dependency>
          <groupId>net.java.dev.jna</groupId>
          <artifactId>jna-platform</artifactId>
          <version>5.14.0</version>
          <type>jar</type>
        </dependency>
      </dependencies>
    </location>
    <location includeDependencyDepth="none" includeDependencyScopes="compile" includeSource="true" missingManifest="error" type="Maven" label="jetty">
      <dependencies>
        <dependency>
          <groupId>org.eclipse.jetty.ee10</groupId>
          <artifactId>jetty-ee10-servlet</artifactId>
          <version>12.0.10</version>
          <type>jar</type>
        </dependency>
        <dependency>
          <groupId>org.eclipse.jetty</groupId>
          <artifactId>jetty-http</artifactId>
          <version>12.0.12</version>
          <type>jar</type>
        </dependency>
        <dependency>
          <groupId>org.eclipse.jetty</groupId>
          <artifactId>jetty-io</artifactId>
          <version>12.0.12</version>
          <type>jar</type>
        </dependency>
        <dependency>
          <groupId>org.eclipse.jetty</groupId>
          <artifactId>jetty-security</artifactId>
          <version>12.0.12</version>
          <type>jar</type>
        </dependency>
        <dependency>
          <groupId>org.eclipse.jetty</groupId>
          <artifactId>jetty-server</artifactId>
          <version>12.0.12</version>
          <type>jar</type>
        </dependency>
        <dependency>
          <groupId>org.eclipse.jetty</groupId>
          <artifactId>jetty-session</artifactId>
          <version>12.0.12</version>
          <type>jar</type>
        </dependency>
        <dependency>
          <groupId>org.eclipse.jetty</groupId>
          <artifactId>jetty-util</artifactId>
          <version>12.0.12</version>
          <type>jar</type>
        </dependency>
        <dependency>
          <groupId>org.eclipse.jetty</groupId>
          <artifactId>jetty-util-ajax</artifactId>
          <version>12.0.12</version>
          <type>jar</type>
        </dependency>
        <dependency>
          <groupId>jakarta.servlet</groupId>
          <artifactId>jakarta.servlet-api</artifactId>
          <version>6.1.0</version>
          <type>jar</type>
        </dependency>
      </dependencies>
    </location>
    <location includeDependencyDepth="none" includeDependencyScopes="compile" includeSource="true" missingManifest="error" type="Maven" label="javaewah">
      <dependencies>
        <dependency>
          <groupId>com.googlecode.javaewah</groupId>
          <artifactId>JavaEWAH</artifactId>
          <version>1.2.3</version>
          <type>jar</type>
        </dependency>
      </dependencies>
    </location>
    <location includeDependencyDepth="none" includeDependencyScopes="compile" includeSource="true" missingManifest="error" type="Maven" label="hamcrest">
      <dependencies>
        <dependency>
          <groupId>org.hamcrest</groupId>
          <artifactId>hamcrest</artifactId>
          <version>2.2</version>
          <type>jar</type>
        </dependency>
      </dependencies>
    </location>
    <location includeDependencyDepth="none" includeDependencyScopes="compile" includeSource="true" missingManifest="error" type="Maven" label="gson">
      <dependencies>
        <dependency>
          <groupId>com.google.code.gson</groupId>
          <artifactId>gson</artifactId>
          <version>2.11.0</version>
          <type>jar</type>
        </dependency>
      </dependencies>
    </location>
    <location includeDependencyDepth="none" includeDependencyScopes="compile" includeSource="true" missingManifest="error" type="Maven" label="bytebuddy">
      <dependencies>
        <dependency>
          <groupId>net.bytebuddy</groupId>
          <artifactId>byte-buddy</artifactId>
          <version>1.15.0</version>
          <type>jar</type>
        </dependency>
        <dependency>
          <groupId>net.bytebuddy</groupId>
          <artifactId>byte-buddy-agent</artifactId>
          <version>1.15.0</version>
          <type>jar</type>
        </dependency>
      </dependencies>
    </location>
    <location includeDependencyDepth="none" includeDependencyScopes="compile" includeSource="true" missingManifest="error" type="Maven" label="bouncycastle">
      <dependencies>
        <dependency>
          <groupId>org.bouncycastle</groupId>
          <artifactId>bcpg-jdk18on</artifactId>
          <version>1.78.1</version>
          <type>jar</type>
        </dependency>
        <dependency>
          <groupId>org.bouncycastle</groupId>
          <artifactId>bcprov-jdk18on</artifactId>
          <version>1.78.1</version>
          <type>jar</type>
        </dependency>
        <dependency>
          <groupId>org.bouncycastle</groupId>
          <artifactId>bcpkix-jdk18on</artifactId>
          <version>1.78.1</version>
          <type>jar</type>
        </dependency>
        <dependency>
          <groupId>org.bouncycastle</groupId>
          <artifactId>bcutil-jdk18on</artifactId>
          <version>1.78.1</version>
          <type>jar</type>
        </dependency>
      </dependencies>
    </location>
    <location includeDependencyDepth="none" includeDependencyScopes="compile" includeSource="true" missingManifest="error" type="Maven" label="assertj">
      <dependencies>
        <dependency>
          <groupId>org.assertj</groupId>
          <artifactId>assertj-core</artifactId>
          <version>3.26.3</version>
          <type>jar</type>
        </dependency>
      </dependencies>
    </location>
    <location includeDependencyDepth="none" includeDependencyScopes="compile" includeSource="true" missingManifest="error" type="Maven" label="args4j">
      <dependencies>
        <dependency>
          <groupId>args4j</groupId>
          <artifactId>args4j</artifactId>
          <version>2.37</version>
          <type>jar</type>
        </dependency>
      </dependencies>
    </location>
    <location includeDependencyDepth="none" includeDependencyScopes="compile" includeSource="true" missingManifest="error" type="Maven" label="apache">
      <dependencies>
        <dependency>
          <groupId>commons-codec</groupId>
          <artifactId>commons-codec</artifactId>
          <version>1.17.1</version>
          <type>jar</type>
        </dependency>
        <dependency>
          <groupId>org.apache.commons</groupId>
          <artifactId>commons-compress</artifactId>
          <version>1.27.1</version>
          <type>jar</type>
        </dependency>
        <dependency>
          <groupId>org.apache.commons</groupId>
          <artifactId>commons-lang3</artifactId>
          <version>3.16.0</version>
          <type>jar</type>
        </dependency>
        <dependency>
          <groupId>commons-io</groupId>
          <artifactId>commons-io</artifactId>
          <version>2.16.1</version>
          <type>jar</type>
        </dependency>
        <dependency>
          <groupId>commons-logging</groupId>
          <artifactId>commons-logging</artifactId>
          <version>1.3.4</version>
          <type>jar</type>
        </dependency>
      </dependencies>
    </location>
  </locations>
</target><|MERGE_RESOLUTION|>--- conflicted
+++ resolved
@@ -1,11 +1,7 @@
 <?xml version="1.0" encoding="UTF-8" standalone="no"?>
 <?pde?>
 <!-- generated with https://github.com/eclipse-cbi/targetplatform-dsl -->
-<<<<<<< HEAD
-<target name="jgit-4.23" sequenceNumber="1724850719">
-=======
-<target name="jgit-4.23" sequenceNumber="1728511224">
->>>>>>> eeccc5a9
+<target name="jgit-4.23" sequenceNumber="1729714538">
   <locations>
     <location includeMode="slicer" includeAllPlatforms="false" includeSource="true" includeConfigurePhase="true" type="InstallableUnit">
       <unit id="com.jcraft.jsch" version="0.1.55.v20230916-1400"/>
@@ -67,21 +63,13 @@
         <dependency>
           <groupId>org.apache.sshd</groupId>
           <artifactId>sshd-osgi</artifactId>
-<<<<<<< HEAD
-          <version>2.13.2</version>
-=======
           <version>2.14.0</version>
->>>>>>> eeccc5a9
           <type>jar</type>
         </dependency>
         <dependency>
           <groupId>org.apache.sshd</groupId>
           <artifactId>sshd-sftp</artifactId>
-<<<<<<< HEAD
-          <version>2.13.2</version>
-=======
           <version>2.14.0</version>
->>>>>>> eeccc5a9
           <type>jar</type>
         </dependency>
       </dependencies>
