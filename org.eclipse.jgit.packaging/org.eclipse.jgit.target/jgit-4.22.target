<?xml version="1.0" encoding="UTF-8" standalone="no"?>
<?pde?>
<!-- generated with https://github.com/eclipse-cbi/targetplatform-dsl -->
<<<<<<< HEAD
<target name="jgit-4.22" sequenceNumber="1716824812">
=======
<target name="jgit-4.22" sequenceNumber="1715125110">
>>>>>>> 026d46de
  <locations>
    <location includeMode="slicer" includeAllPlatforms="false" includeSource="true" includeConfigurePhase="true" type="InstallableUnit">
      <unit id="com.jcraft.jsch" version="0.1.55.v20230916-1400"/>
      <unit id="com.jcraft.jsch.source" version="0.1.55.v20230916-1400"/>
      <unit id="com.jcraft.jzlib" version="1.1.3.v20230916-1400"/>
      <unit id="com.jcraft.jzlib.source" version="1.1.3.v20230916-1400"/>
      <unit id="net.i2p.crypto.eddsa" version="0.3.0"/>
      <unit id="net.i2p.crypto.eddsa.source" version="0.3.0"/>
      <unit id="org.apache.ant" version="1.10.14.v20230922-1200"/>
      <unit id="org.apache.ant.source" version="1.10.14.v20230922-1200"/>
      <unit id="org.apache.httpcomponents.httpclient" version="4.5.14"/>
      <unit id="org.apache.httpcomponents.httpclient.source" version="4.5.14"/>
      <unit id="org.apache.httpcomponents.httpcore" version="4.4.16"/>
      <unit id="org.apache.httpcomponents.httpcore.source" version="4.4.16"/>
      <unit id="org.hamcrest.core" version="1.3.0.v20230809-1000"/>
      <unit id="org.hamcrest.core.source" version="1.3.0.v20230809-1000"/>
      <unit id="org.hamcrest.library" version="1.3.0.v20230809-1000"/>
      <unit id="org.hamcrest.library.source" version="1.3.0.v20230809-1000"/>
      <unit id="org.junit" version="4.13.2.v20230809-1000"/>
      <unit id="org.junit.source" version="4.13.2.v20230809-1000"/>
      <unit id="org.objenesis" version="3.3.0"/>
      <unit id="org.objenesis.source" version="3.3.0"/>
      <unit id="org.osgi.service.cm" version="1.6.1.202109301733"/>
      <unit id="org.osgi.service.cm.source" version="1.6.1.202109301733"/>
      <repository location="https://download.eclipse.org/tools/orbit/simrel/orbit-aggregation/2023-12"/>
    </location>
    <location includeMode="slicer" includeAllPlatforms="false" includeSource="true" includeConfigurePhase="true" type="InstallableUnit">
      <unit id="org.eclipse.osgi" version="0.0.0"/>
      <repository location="https://download.eclipse.org/releases/2021-12/"/>
    </location>
    <location includeDependencyDepth="none" includeDependencyScopes="compile" includeSource="true" missingManifest="error" type="Maven" label="xz">
      <dependencies>
        <dependency>
          <groupId>org.tukaani</groupId>
          <artifactId>xz</artifactId>
          <version>1.9</version>
          <type>jar</type>
        </dependency>
      </dependencies>
    </location>
    <location includeDependencyDepth="none" includeDependencyScopes="compile" includeSource="true" missingManifest="error" type="Maven" label="slf4j">
      <dependencies>
        <dependency>
          <groupId>org.slf4j</groupId>
          <artifactId>slf4j-api</artifactId>
          <version>1.7.36</version>
          <type>jar</type>
        </dependency>
        <dependency>
          <groupId>org.slf4j</groupId>
          <artifactId>slf4j-simple</artifactId>
          <version>1.7.36</version>
          <type>jar</type>
        </dependency>
      </dependencies>
    </location>
    <location includeDependencyDepth="none" includeDependencyScopes="compile" includeSource="true" missingManifest="error" type="Maven" label="sshd">
      <dependencies>
        <dependency>
          <groupId>org.apache.sshd</groupId>
          <artifactId>sshd-osgi</artifactId>
          <version>2.12.1</version>
          <type>jar</type>
        </dependency>
        <dependency>
          <groupId>org.apache.sshd</groupId>
          <artifactId>sshd-sftp</artifactId>
          <version>2.12.1</version>
          <type>jar</type>
        </dependency>
      </dependencies>
    </location>
    <location includeDependencyDepth="none" includeDependencyScopes="compile" includeSource="true" missingManifest="error" type="Maven" label="mockito">
      <dependencies>
        <dependency>
          <groupId>org.mockito</groupId>
          <artifactId>mockito-core</artifactId>
          <version>5.12.0</version>
          <type>jar</type>
        </dependency>
      </dependencies>
    </location>
    <location includeDependencyDepth="none" includeDependencyScopes="compile" includeSource="true" missingManifest="error" type="Maven" label="jna">
      <dependencies>
        <dependency>
          <groupId>net.java.dev.jna</groupId>
          <artifactId>jna</artifactId>
          <version>5.14.0</version>
          <type>jar</type>
        </dependency>
        <dependency>
          <groupId>net.java.dev.jna</groupId>
          <artifactId>jna-platform</artifactId>
          <version>5.14.0</version>
          <type>jar</type>
        </dependency>
      </dependencies>
    </location>
    <location includeDependencyDepth="none" includeDependencyScopes="compile" includeSource="true" missingManifest="error" type="Maven" label="jetty">
<<<<<<< HEAD
      <dependencies>
        <dependency>
          <groupId>org.eclipse.jetty</groupId>
          <artifactId>jetty-http</artifactId>
          <version>10.0.21</version>
          <type>jar</type>
        </dependency>
        <dependency>
          <groupId>org.eclipse.jetty</groupId>
          <artifactId>jetty-io</artifactId>
          <version>10.0.21</version>
          <type>jar</type>
        </dependency>
        <dependency>
          <groupId>org.eclipse.jetty</groupId>
          <artifactId>jetty-security</artifactId>
          <version>10.0.21</version>
          <type>jar</type>
        </dependency>
        <dependency>
          <groupId>org.eclipse.jetty</groupId>
          <artifactId>jetty-server</artifactId>
          <version>10.0.21</version>
          <type>jar</type>
        </dependency>
        <dependency>
          <groupId>org.eclipse.jetty</groupId>
          <artifactId>jetty-servlet</artifactId>
          <version>10.0.21</version>
          <type>jar</type>
        </dependency>
        <dependency>
          <groupId>org.eclipse.jetty</groupId>
          <artifactId>jetty-util</artifactId>
          <version>10.0.21</version>
          <type>jar</type>
        </dependency>
        <dependency>
          <groupId>org.eclipse.jetty</groupId>
          <artifactId>jetty-util-ajax</artifactId>
          <version>10.0.21</version>
          <type>jar</type>
        </dependency>
        <dependency>
          <groupId>jakarta.servlet</groupId>
          <artifactId>jakarta.servlet-api</artifactId>
          <version>4.0.4</version>
          <type>jar</type>
        </dependency>
      </dependencies>
=======
    <dependencies>
    	<dependency>
    		<groupId>org.eclipse.jetty.ee10</groupId>
    		<artifactId>jetty-ee10-servlet</artifactId>
    		<version>12.0.9</version>
    		<type>jar</type>
    	</dependency>
    	<dependency>
    		<groupId>org.eclipse.jetty</groupId>
    		<artifactId>jetty-http</artifactId>
    		<version>12.0.9</version>
    		<type>jar</type>
    	</dependency>
    	<dependency>
    		<groupId>org.eclipse.jetty</groupId>
    		<artifactId>jetty-io</artifactId>
    		<version>12.0.9</version>
    		<type>jar</type>
    	</dependency>
    	<dependency>
    		<groupId>org.eclipse.jetty</groupId>
    		<artifactId>jetty-security</artifactId>
    		<version>12.0.9</version>
    		<type>jar</type>
    	</dependency>
    	<dependency>
    		<groupId>org.eclipse.jetty</groupId>
    		<artifactId>jetty-server</artifactId>
    		<version>12.0.9</version>
    		<type>jar</type>
    	</dependency>
    	<dependency>
    		<groupId>org.eclipse.jetty</groupId>
    		<artifactId>jetty-session</artifactId>
    		<version>12.0.9</version>
    		<type>jar</type>
    	</dependency>
    	<dependency>
    		<groupId>org.eclipse.jetty</groupId>
    		<artifactId>jetty-util</artifactId>
    		<version>12.0.9</version>
    		<type>jar</type>
    	</dependency>
    	<dependency>
    		<groupId>org.eclipse.jetty</groupId>
    		<artifactId>jetty-util-ajax</artifactId>
    		<version>12.0.9</version>
    		<type>jar</type>
    	</dependency>
    	<dependency>
    		<groupId>jakarta.servlet</groupId>
    		<artifactId>jakarta.servlet-api</artifactId>
    		<version>6.0.0</version>
    		<type>jar</type>
    	</dependency>
    </dependencies>
>>>>>>> 026d46de
    </location>
    <location includeDependencyDepth="none" includeDependencyScopes="compile" includeSource="true" missingManifest="error" type="Maven" label="javaewah">
      <dependencies>
        <dependency>
          <groupId>com.googlecode.javaewah</groupId>
          <artifactId>JavaEWAH</artifactId>
          <version>1.2.3</version>
          <type>jar</type>
        </dependency>
      </dependencies>
    </location>
    <location includeDependencyDepth="none" includeDependencyScopes="compile" includeSource="true" missingManifest="error" type="Maven" label="hamcrest">
      <dependencies>
        <dependency>
          <groupId>org.hamcrest</groupId>
          <artifactId>hamcrest</artifactId>
          <version>2.2</version>
          <type>jar</type>
        </dependency>
      </dependencies>
    </location>
    <location includeDependencyDepth="none" includeDependencyScopes="compile" includeSource="true" missingManifest="error" type="Maven" label="gson">
      <dependencies>
        <dependency>
          <groupId>com.google.code.gson</groupId>
          <artifactId>gson</artifactId>
          <version>2.11.0</version>
          <type>jar</type>
        </dependency>
      </dependencies>
    </location>
    <location includeDependencyDepth="none" includeDependencyScopes="compile" includeSource="true" missingManifest="error" type="Maven" label="bytebuddy">
      <dependencies>
        <dependency>
          <groupId>net.bytebuddy</groupId>
          <artifactId>byte-buddy</artifactId>
          <version>1.14.16</version>
          <type>jar</type>
        </dependency>
        <dependency>
          <groupId>net.bytebuddy</groupId>
          <artifactId>byte-buddy-agent</artifactId>
          <version>1.14.16</version>
          <type>jar</type>
        </dependency>
      </dependencies>
    </location>
    <location includeDependencyDepth="none" includeDependencyScopes="compile" includeSource="true" missingManifest="error" type="Maven" label="bouncycastle">
      <dependencies>
        <dependency>
          <groupId>org.bouncycastle</groupId>
          <artifactId>bcpg-jdk18on</artifactId>
          <version>1.78.1</version>
          <type>jar</type>
        </dependency>
        <dependency>
          <groupId>org.bouncycastle</groupId>
          <artifactId>bcprov-jdk18on</artifactId>
          <version>1.78.1</version>
          <type>jar</type>
        </dependency>
        <dependency>
          <groupId>org.bouncycastle</groupId>
          <artifactId>bcpkix-jdk18on</artifactId>
          <version>1.78.1</version>
          <type>jar</type>
        </dependency>
        <dependency>
          <groupId>org.bouncycastle</groupId>
          <artifactId>bcutil-jdk18on</artifactId>
          <version>1.78.1</version>
          <type>jar</type>
        </dependency>
      </dependencies>
    </location>
    <location includeDependencyDepth="none" includeDependencyScopes="compile" includeSource="true" missingManifest="error" type="Maven" label="assertj">
      <dependencies>
        <dependency>
          <groupId>org.assertj</groupId>
          <artifactId>assertj-core</artifactId>
          <version>3.26.0</version>
          <type>jar</type>
        </dependency>
      </dependencies>
    </location>
    <location includeDependencyDepth="none" includeDependencyScopes="compile" includeSource="true" missingManifest="error" type="Maven" label="args4j">
      <dependencies>
        <dependency>
          <groupId>args4j</groupId>
          <artifactId>args4j</artifactId>
          <version>2.37</version>
          <type>jar</type>
        </dependency>
      </dependencies>
    </location>
    <location includeDependencyDepth="none" includeDependencyScopes="compile" includeSource="true" missingManifest="error" type="Maven" label="apache">
      <dependencies>
        <dependency>
          <groupId>commons-codec</groupId>
          <artifactId>commons-codec</artifactId>
          <version>1.17.0</version>
          <type>jar</type>
        </dependency>
        <dependency>
          <groupId>org.apache.commons</groupId>
          <artifactId>commons-compress</artifactId>
          <version>1.26.2</version>
          <type>jar</type>
        </dependency>
        <dependency>
          <groupId>org.apache.commons</groupId>
          <artifactId>commons-lang3</artifactId>
          <version>3.14.0</version>
          <type>jar</type>
        </dependency>
        <dependency>
          <groupId>commons-io</groupId>
          <artifactId>commons-io</artifactId>
          <version>2.16.1</version>
          <type>jar</type>
        </dependency>
        <dependency>
          <groupId>commons-logging</groupId>
          <artifactId>commons-logging</artifactId>
          <version>1.3.2</version>
          <type>jar</type>
        </dependency>
      </dependencies>
    </location>
  </locations>
</target><|MERGE_RESOLUTION|>--- conflicted
+++ resolved
@@ -1,11 +1,7 @@
 <?xml version="1.0" encoding="UTF-8" standalone="no"?>
 <?pde?>
 <!-- generated with https://github.com/eclipse-cbi/targetplatform-dsl -->
-<<<<<<< HEAD
-<target name="jgit-4.22" sequenceNumber="1716824812">
-=======
-<target name="jgit-4.22" sequenceNumber="1715125110">
->>>>>>> 026d46de
+<target name="jgit-4.22" sequenceNumber="1717515463">
   <locations>
     <location includeMode="slicer" includeAllPlatforms="false" includeSource="true" includeConfigurePhase="true" type="InstallableUnit">
       <unit id="com.jcraft.jsch" version="0.1.55.v20230916-1400"/>
@@ -105,115 +101,62 @@
       </dependencies>
     </location>
     <location includeDependencyDepth="none" includeDependencyScopes="compile" includeSource="true" missingManifest="error" type="Maven" label="jetty">
-<<<<<<< HEAD
-      <dependencies>
+      <dependencies>
+        <dependency>
+          <groupId>org.eclipse.jetty.ee10</groupId>
+          <artifactId>jetty-ee10-servlet</artifactId>
+          <version>12.0.9</version>
+          <type>jar</type>
+        </dependency>
         <dependency>
           <groupId>org.eclipse.jetty</groupId>
           <artifactId>jetty-http</artifactId>
-          <version>10.0.21</version>
+          <version>12.0.9</version>
           <type>jar</type>
         </dependency>
         <dependency>
           <groupId>org.eclipse.jetty</groupId>
           <artifactId>jetty-io</artifactId>
-          <version>10.0.21</version>
+          <version>12.0.9</version>
           <type>jar</type>
         </dependency>
         <dependency>
           <groupId>org.eclipse.jetty</groupId>
           <artifactId>jetty-security</artifactId>
-          <version>10.0.21</version>
+          <version>12.0.9</version>
           <type>jar</type>
         </dependency>
         <dependency>
           <groupId>org.eclipse.jetty</groupId>
           <artifactId>jetty-server</artifactId>
-          <version>10.0.21</version>
-          <type>jar</type>
-        </dependency>
-        <dependency>
-          <groupId>org.eclipse.jetty</groupId>
-          <artifactId>jetty-servlet</artifactId>
-          <version>10.0.21</version>
+          <version>12.0.9</version>
+          <type>jar</type>
+        </dependency>
+        <dependency>
+          <groupId>org.eclipse.jetty</groupId>
+          <artifactId>jetty-session</artifactId>
+          <version>12.0.9</version>
           <type>jar</type>
         </dependency>
         <dependency>
           <groupId>org.eclipse.jetty</groupId>
           <artifactId>jetty-util</artifactId>
-          <version>10.0.21</version>
+          <version>12.0.9</version>
           <type>jar</type>
         </dependency>
         <dependency>
           <groupId>org.eclipse.jetty</groupId>
           <artifactId>jetty-util-ajax</artifactId>
-          <version>10.0.21</version>
+          <version>12.0.9</version>
           <type>jar</type>
         </dependency>
         <dependency>
           <groupId>jakarta.servlet</groupId>
           <artifactId>jakarta.servlet-api</artifactId>
-          <version>4.0.4</version>
-          <type>jar</type>
-        </dependency>
-      </dependencies>
-=======
-    <dependencies>
-    	<dependency>
-    		<groupId>org.eclipse.jetty.ee10</groupId>
-    		<artifactId>jetty-ee10-servlet</artifactId>
-    		<version>12.0.9</version>
-    		<type>jar</type>
-    	</dependency>
-    	<dependency>
-    		<groupId>org.eclipse.jetty</groupId>
-    		<artifactId>jetty-http</artifactId>
-    		<version>12.0.9</version>
-    		<type>jar</type>
-    	</dependency>
-    	<dependency>
-    		<groupId>org.eclipse.jetty</groupId>
-    		<artifactId>jetty-io</artifactId>
-    		<version>12.0.9</version>
-    		<type>jar</type>
-    	</dependency>
-    	<dependency>
-    		<groupId>org.eclipse.jetty</groupId>
-    		<artifactId>jetty-security</artifactId>
-    		<version>12.0.9</version>
-    		<type>jar</type>
-    	</dependency>
-    	<dependency>
-    		<groupId>org.eclipse.jetty</groupId>
-    		<artifactId>jetty-server</artifactId>
-    		<version>12.0.9</version>
-    		<type>jar</type>
-    	</dependency>
-    	<dependency>
-    		<groupId>org.eclipse.jetty</groupId>
-    		<artifactId>jetty-session</artifactId>
-    		<version>12.0.9</version>
-    		<type>jar</type>
-    	</dependency>
-    	<dependency>
-    		<groupId>org.eclipse.jetty</groupId>
-    		<artifactId>jetty-util</artifactId>
-    		<version>12.0.9</version>
-    		<type>jar</type>
-    	</dependency>
-    	<dependency>
-    		<groupId>org.eclipse.jetty</groupId>
-    		<artifactId>jetty-util-ajax</artifactId>
-    		<version>12.0.9</version>
-    		<type>jar</type>
-    	</dependency>
-    	<dependency>
-    		<groupId>jakarta.servlet</groupId>
-    		<artifactId>jakarta.servlet-api</artifactId>
-    		<version>6.0.0</version>
-    		<type>jar</type>
-    	</dependency>
-    </dependencies>
->>>>>>> 026d46de
+          <version>6.0.0</version>
+          <type>jar</type>
+        </dependency>
+      </dependencies>
     </location>
     <location includeDependencyDepth="none" includeDependencyScopes="compile" includeSource="true" missingManifest="error" type="Maven" label="javaewah">
       <dependencies>
