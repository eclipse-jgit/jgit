<?xml version="1.0" encoding="UTF-8" standalone="no"?>
<?pde?>
<!-- generated with https://github.com/eclipse-cbi/targetplatform-dsl -->
<<<<<<< HEAD
<target name="jgit-4.35" sequenceNumber="1741098126">
=======
<target name="jgit-4.35" sequenceNumber="1741469599">
>>>>>>> 4779dae3
  <locations>
    <location includeMode="slicer" includeAllPlatforms="false" includeSource="true" includeConfigurePhase="true" type="InstallableUnit">
      <unit id="com.jcraft.jsch" version="0.1.55.v20230916-1400"/>
      <unit id="com.jcraft.jsch.source" version="0.1.55.v20230916-1400"/>
      <unit id="com.jcraft.jzlib" version="1.1.3.v20230916-1400"/>
      <unit id="com.jcraft.jzlib.source" version="1.1.3.v20230916-1400"/>
      <unit id="org.apache.ant" version="1.10.15.v20240901-1000"/>
      <unit id="org.apache.ant.source" version="1.10.15.v20240901-1000"/>
      <unit id="org.apache.httpcomponents.httpclient" version="4.5.14"/>
      <unit id="org.apache.httpcomponents.httpclient.source" version="4.5.14"/>
      <unit id="org.apache.httpcomponents.httpcore" version="4.4.16"/>
      <unit id="org.apache.httpcomponents.httpcore.source" version="4.4.16"/>
      <unit id="org.hamcrest.core" version="1.3.0.v20230809-1000"/>
      <unit id="org.hamcrest.core.source" version="1.3.0.v20230809-1000"/>
      <unit id="org.hamcrest.library" version="1.3.0.v20230809-1000"/>
      <unit id="org.hamcrest.library.source" version="1.3.0.v20230809-1000"/>
      <unit id="org.junit" version="4.13.2.v20240929-1000"/>
      <unit id="org.junit.source" version="4.13.2.v20240929-1000"/>
      <unit id="org.objenesis" version="3.4.0"/>
      <unit id="org.objenesis.source" version="3.4.0"/>
      <unit id="org.osgi.service.cm" version="1.6.1.202109301733"/>
      <unit id="org.osgi.service.cm.source" version="1.6.1.202109301733"/>
      <repository location="https://download.eclipse.org/tools/orbit/simrel/orbit-aggregation/2025-03"/>
    </location>
    <location includeMode="slicer" includeAllPlatforms="false" includeSource="true" includeConfigurePhase="true" type="InstallableUnit">
      <unit id="org.eclipse.osgi" version="0.0.0"/>
      <repository location="https://download.eclipse.org/staging/2025-03/"/>
    </location>
    <location includeDependencyDepth="none" includeDependencyScopes="compile" includeSource="true" missingManifest="error" type="Maven" label="xz">
      <dependencies>
        <dependency>
          <groupId>org.tukaani</groupId>
          <artifactId>xz</artifactId>
          <version>1.10</version>
          <type>jar</type>
        </dependency>
      </dependencies>
    </location>
    <location includeDependencyDepth="none" includeDependencyScopes="compile" includeSource="true" missingManifest="error" type="Maven" label="slf4j">
      <dependencies>
        <dependency>
          <groupId>org.slf4j</groupId>
          <artifactId>slf4j-api</artifactId>
          <version>1.7.36</version>
          <type>jar</type>
        </dependency>
        <dependency>
          <groupId>org.slf4j</groupId>
          <artifactId>slf4j-simple</artifactId>
          <version>1.7.36</version>
          <type>jar</type>
        </dependency>
      </dependencies>
    </location>
    <location includeDependencyDepth="none" includeDependencyScopes="compile" includeSource="true" missingManifest="error" type="Maven" label="sshd">
      <dependencies>
        <dependency>
          <groupId>org.apache.sshd</groupId>
          <artifactId>sshd-osgi</artifactId>
          <version>2.15.0</version>
          <type>jar</type>
        </dependency>
        <dependency>
          <groupId>org.apache.sshd</groupId>
          <artifactId>sshd-sftp</artifactId>
          <version>2.15.0</version>
          <type>jar</type>
        </dependency>
      </dependencies>
    </location>
    <location includeDependencyDepth="none" includeDependencyScopes="compile" includeSource="true" missingManifest="error" type="Maven" label="mockito">
      <dependencies>
        <dependency>
          <groupId>org.mockito</groupId>
          <artifactId>mockito-core</artifactId>
          <version>5.16.0</version>
          <type>jar</type>
        </dependency>
      </dependencies>
    </location>
    <location includeDependencyDepth="none" includeDependencyScopes="compile" includeSource="true" missingManifest="error" type="Maven" label="jna">
      <dependencies>
        <dependency>
          <groupId>net.java.dev.jna</groupId>
          <artifactId>jna</artifactId>
          <version>5.16.0</version>
          <type>jar</type>
        </dependency>
        <dependency>
          <groupId>net.java.dev.jna</groupId>
          <artifactId>jna-platform</artifactId>
          <version>5.16.0</version>
          <type>jar</type>
        </dependency>
      </dependencies>
    </location>
    <location includeDependencyDepth="none" includeDependencyScopes="compile" includeSource="true" missingManifest="error" type="Maven" label="jetty">
      <dependencies>
        <dependency>
<<<<<<< HEAD
          <groupId>org.eclipse.jetty.ee8</groupId>
          <artifactId>jetty-ee8-servlet</artifactId>
          <version>12.0.16</version>
          <type>jar</type>
        </dependency>
        <dependency>
          <groupId>org.eclipse.jetty.ee8</groupId>
          <artifactId>jetty-ee8-nested</artifactId>
          <version>12.0.16</version>
          <type>jar</type>
        </dependency>
        <dependency>
          <groupId>org.eclipse.jetty.ee8</groupId>
          <artifactId>jetty-ee8-security</artifactId>
          <version>12.0.16</version>
=======
          <groupId>org.eclipse.jetty.ee10</groupId>
          <artifactId>jetty-ee10-servlet</artifactId>
          <version>12.0.17</version>
>>>>>>> 4779dae3
          <type>jar</type>
        </dependency>
        <dependency>
          <groupId>org.eclipse.jetty</groupId>
          <artifactId>jetty-http</artifactId>
          <version>12.0.17</version>
          <type>jar</type>
        </dependency>
        <dependency>
          <groupId>org.eclipse.jetty</groupId>
          <artifactId>jetty-io</artifactId>
          <version>12.0.17</version>
          <type>jar</type>
        </dependency>
        <dependency>
          <groupId>org.eclipse.jetty</groupId>
          <artifactId>jetty-security</artifactId>
          <version>12.0.17</version>
          <type>jar</type>
        </dependency>
        <dependency>
          <groupId>org.eclipse.jetty</groupId>
          <artifactId>jetty-server</artifactId>
          <version>12.0.17</version>
          <type>jar</type>
        </dependency>
        <dependency>
          <groupId>org.eclipse.jetty</groupId>
          <artifactId>jetty-session</artifactId>
          <version>12.0.17</version>
          <type>jar</type>
        </dependency>
        <dependency>
          <groupId>org.eclipse.jetty</groupId>
          <artifactId>jetty-util</artifactId>
          <version>12.0.17</version>
          <type>jar</type>
        </dependency>
        <dependency>
          <groupId>org.eclipse.jetty</groupId>
          <artifactId>jetty-util-ajax</artifactId>
          <version>12.0.17</version>
          <type>jar</type>
        </dependency>
        <dependency>
          <groupId>jakarta.servlet</groupId>
          <artifactId>jakarta.servlet-api</artifactId>
          <version>4.0.4</version>
          <type>jar</type>
        </dependency>
      </dependencies>
    </location>
    <location includeDependencyDepth="none" includeDependencyScopes="compile" includeSource="true" missingManifest="error" type="Maven" label="javaewah">
      <dependencies>
        <dependency>
          <groupId>com.googlecode.javaewah</groupId>
          <artifactId>JavaEWAH</artifactId>
          <version>1.2.3</version>
          <type>jar</type>
        </dependency>
      </dependencies>
    </location>
    <location includeDependencyDepth="none" includeDependencyScopes="compile" includeSource="true" missingManifest="error" type="Maven" label="hamcrest">
      <dependencies>
        <dependency>
          <groupId>org.hamcrest</groupId>
          <artifactId>hamcrest</artifactId>
          <version>2.2</version>
          <type>jar</type>
        </dependency>
      </dependencies>
    </location>
    <location includeDependencyDepth="none" includeDependencyScopes="compile" includeSource="true" missingManifest="error" type="Maven" label="gson">
      <dependencies>
        <dependency>
          <groupId>com.google.code.gson</groupId>
          <artifactId>gson</artifactId>
          <version>2.12.1</version>
          <type>jar</type>
        </dependency>
      </dependencies>
    </location>
    <location includeDependencyDepth="none" includeDependencyScopes="compile" includeSource="true" missingManifest="error" type="Maven" label="bytebuddy">
      <dependencies>
        <dependency>
          <groupId>net.bytebuddy</groupId>
          <artifactId>byte-buddy</artifactId>
          <version>1.17.2</version>
          <type>jar</type>
        </dependency>
        <dependency>
          <groupId>net.bytebuddy</groupId>
          <artifactId>byte-buddy-agent</artifactId>
          <version>1.17.2</version>
          <type>jar</type>
        </dependency>
      </dependencies>
    </location>
    <location includeDependencyDepth="none" includeDependencyScopes="compile" includeSource="true" missingManifest="error" type="Maven" label="bouncycastle">
      <dependencies>
        <dependency>
          <groupId>org.bouncycastle</groupId>
          <artifactId>bcpg-jdk18on</artifactId>
          <version>1.80</version>
          <type>jar</type>
        </dependency>
        <dependency>
          <groupId>org.bouncycastle</groupId>
          <artifactId>bcprov-jdk18on</artifactId>
          <version>1.80</version>
          <type>jar</type>
        </dependency>
        <dependency>
          <groupId>org.bouncycastle</groupId>
          <artifactId>bcpkix-jdk18on</artifactId>
          <version>1.80</version>
          <type>jar</type>
        </dependency>
        <dependency>
          <groupId>org.bouncycastle</groupId>
          <artifactId>bcutil-jdk18on</artifactId>
          <version>1.80</version>
          <type>jar</type>
        </dependency>
      </dependencies>
    </location>
    <location includeDependencyDepth="none" includeDependencyScopes="compile" includeSource="true" missingManifest="error" type="Maven" label="assertj">
      <dependencies>
        <dependency>
          <groupId>org.assertj</groupId>
          <artifactId>assertj-core</artifactId>
          <version>3.27.3</version>
          <type>jar</type>
        </dependency>
      </dependencies>
    </location>
    <location includeDependencyDepth="none" includeDependencyScopes="compile" includeSource="true" missingManifest="error" type="Maven" label="args4j">
      <dependencies>
        <dependency>
          <groupId>args4j</groupId>
          <artifactId>args4j</artifactId>
          <version>2.37</version>
          <type>jar</type>
        </dependency>
      </dependencies>
    </location>
    <location includeDependencyDepth="none" includeDependencyScopes="compile" includeSource="true" missingManifest="error" type="Maven" label="apache">
      <dependencies>
        <dependency>
          <groupId>commons-codec</groupId>
          <artifactId>commons-codec</artifactId>
          <version>1.18.0</version>
          <type>jar</type>
        </dependency>
        <dependency>
          <groupId>org.apache.commons</groupId>
          <artifactId>commons-compress</artifactId>
          <version>1.27.1</version>
          <type>jar</type>
        </dependency>
        <dependency>
          <groupId>org.apache.commons</groupId>
          <artifactId>commons-lang3</artifactId>
          <version>3.17.0</version>
          <type>jar</type>
        </dependency>
        <dependency>
          <groupId>commons-io</groupId>
          <artifactId>commons-io</artifactId>
          <version>2.18.0</version>
          <type>jar</type>
        </dependency>
        <dependency>
          <groupId>commons-logging</groupId>
          <artifactId>commons-logging</artifactId>
          <version>1.3.5</version>
          <type>jar</type>
        </dependency>
      </dependencies>
    </location>
  </locations>
</target><|MERGE_RESOLUTION|>--- conflicted
+++ resolved
@@ -1,11 +1,7 @@
 <?xml version="1.0" encoding="UTF-8" standalone="no"?>
 <?pde?>
 <!-- generated with https://github.com/eclipse-cbi/targetplatform-dsl -->
-<<<<<<< HEAD
-<target name="jgit-4.35" sequenceNumber="1741098126">
-=======
-<target name="jgit-4.35" sequenceNumber="1741469599">
->>>>>>> 4779dae3
+<target name="jgit-4.35" sequenceNumber="1742603297">
   <locations>
     <location includeMode="slicer" includeAllPlatforms="false" includeSource="true" includeConfigurePhase="true" type="InstallableUnit">
       <unit id="com.jcraft.jsch" version="0.1.55.v20230916-1400"/>
@@ -105,27 +101,21 @@
     <location includeDependencyDepth="none" includeDependencyScopes="compile" includeSource="true" missingManifest="error" type="Maven" label="jetty">
       <dependencies>
         <dependency>
-<<<<<<< HEAD
           <groupId>org.eclipse.jetty.ee8</groupId>
           <artifactId>jetty-ee8-servlet</artifactId>
-          <version>12.0.16</version>
+          <version>12.0.17</version>
           <type>jar</type>
         </dependency>
         <dependency>
           <groupId>org.eclipse.jetty.ee8</groupId>
           <artifactId>jetty-ee8-nested</artifactId>
-          <version>12.0.16</version>
+          <version>12.0.17</version>
           <type>jar</type>
         </dependency>
         <dependency>
           <groupId>org.eclipse.jetty.ee8</groupId>
           <artifactId>jetty-ee8-security</artifactId>
-          <version>12.0.16</version>
-=======
-          <groupId>org.eclipse.jetty.ee10</groupId>
-          <artifactId>jetty-ee10-servlet</artifactId>
-          <version>12.0.17</version>
->>>>>>> 4779dae3
+          <version>12.0.17</version>
           <type>jar</type>
         </dependency>
         <dependency>
