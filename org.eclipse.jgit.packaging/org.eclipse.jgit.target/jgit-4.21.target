--- conflicted
+++ resolved
@@ -1,11 +1,7 @@
 <?xml version="1.0" encoding="UTF-8" standalone="no"?>
 <?pde?>
 <!-- generated with https://github.com/eclipse-cbi/targetplatform-dsl -->
-<<<<<<< HEAD
-<target name="jgit-4.21" sequenceNumber="1701211970">
-=======
-<target name="jgit-4.21" sequenceNumber="1753139747">
->>>>>>> 4ded9519
+<target name="jgit-4.21" sequenceNumber="1753139853">
   <locations>
     <location includeMode="slicer" includeAllPlatforms="false" includeSource="true" includeConfigurePhase="true" type="InstallableUnit">
       <unit id="com.jcraft.jsch" version="0.1.55.v20230916-1400"/>
@@ -63,43 +59,17 @@
       </dependencies>
     </location>
     <location includeDependencyDepth="none" includeDependencyScopes="compile" includeSource="true" missingManifest="error" type="Maven" label="sshd">
-<<<<<<< HEAD
-    <dependencies>
-    	<dependency>
-    		<groupId>org.apache.sshd</groupId>
-    		<artifactId>sshd-osgi</artifactId>
-    		<version>2.11.0</version>
-    		<type>jar</type>
-    	</dependency>
-    	<dependency>
-    		<groupId>org.apache.sshd</groupId>
-    		<artifactId>sshd-sftp</artifactId>
-    		<version>2.11.0</version>
-    		<type>jar</type>
-    	</dependency>
-    </dependencies>
-    </location>
-    <location includeDependencyDepth="none" includeDependencyScopes="compile" includeSource="true" missingManifest="error" type="Maven" label="mockito">
-    <dependencies>
-    	<dependency>
-    		<groupId>org.mockito</groupId>
-    		<artifactId>mockito-core</artifactId>
-    		<version>5.7.0</version>
-    		<type>jar</type>
-    	</dependency>
-    </dependencies>
-=======
       <dependencies>
         <dependency>
           <groupId>org.apache.sshd</groupId>
           <artifactId>sshd-osgi</artifactId>
-          <version>2.10.0</version>
+          <version>2.11.0</version>
           <type>jar</type>
         </dependency>
         <dependency>
           <groupId>org.apache.sshd</groupId>
           <artifactId>sshd-sftp</artifactId>
-          <version>2.10.0</version>
+          <version>2.11.0</version>
           <type>jar</type>
         </dependency>
       </dependencies>
@@ -109,11 +79,10 @@
         <dependency>
           <groupId>org.mockito</groupId>
           <artifactId>mockito-core</artifactId>
-          <version>5.5.0</version>
-          <type>jar</type>
-        </dependency>
-      </dependencies>
->>>>>>> 4ded9519
+          <version>5.7.0</version>
+          <type>jar</type>
+        </dependency>
+      </dependencies>
     </location>
     <location includeDependencyDepth="none" includeDependencyScopes="compile" includeSource="true" missingManifest="error" type="Maven" label="jna">
       <dependencies>
@@ -132,99 +101,47 @@
       </dependencies>
     </location>
     <location includeDependencyDepth="none" includeDependencyScopes="compile" includeSource="true" missingManifest="error" type="Maven" label="jetty">
-<<<<<<< HEAD
-    <dependencies>
-    	<dependency>
-    		<groupId>org.eclipse.jetty</groupId>
-    		<artifactId>jetty-http</artifactId>
-    		<version>10.0.18</version>
-    		<type>jar</type>
-    	</dependency>
-    	<dependency>
-    		<groupId>org.eclipse.jetty</groupId>
-    		<artifactId>jetty-io</artifactId>
-    		<version>10.0.18</version>
-    		<type>jar</type>
-    	</dependency>
-    	<dependency>
-    		<groupId>org.eclipse.jetty</groupId>
-    		<artifactId>jetty-security</artifactId>
-    		<version>10.0.18</version>
-    		<type>jar</type>
-    	</dependency>
-    	<dependency>
-    		<groupId>org.eclipse.jetty</groupId>
-    		<artifactId>jetty-server</artifactId>
-    		<version>10.0.18</version>
-    		<type>jar</type>
-    	</dependency>
-    	<dependency>
-    		<groupId>org.eclipse.jetty</groupId>
-    		<artifactId>jetty-servlet</artifactId>
-    		<version>10.0.18</version>
-    		<type>jar</type>
-    	</dependency>
-    	<dependency>
-    		<groupId>org.eclipse.jetty</groupId>
-    		<artifactId>jetty-util</artifactId>
-    		<version>10.0.18</version>
-    		<type>jar</type>
-    	</dependency>
-    	<dependency>
-    		<groupId>org.eclipse.jetty</groupId>
-    		<artifactId>jetty-util-ajax</artifactId>
-    		<version>10.0.18</version>
-    		<type>jar</type>
-    	</dependency>
-    	<dependency>
-    		<groupId>jakarta.servlet</groupId>
-    		<artifactId>jakarta.servlet-api</artifactId>
-    		<version>4.0.4</version>
-    		<type>jar</type>
-    	</dependency>
-    </dependencies>
-=======
       <dependencies>
         <dependency>
           <groupId>org.eclipse.jetty</groupId>
           <artifactId>jetty-http</artifactId>
-          <version>10.0.15</version>
+          <version>10.0.18</version>
           <type>jar</type>
         </dependency>
         <dependency>
           <groupId>org.eclipse.jetty</groupId>
           <artifactId>jetty-io</artifactId>
-          <version>10.0.15</version>
+          <version>10.0.18</version>
           <type>jar</type>
         </dependency>
         <dependency>
           <groupId>org.eclipse.jetty</groupId>
           <artifactId>jetty-security</artifactId>
-          <version>10.0.15</version>
+          <version>10.0.18</version>
           <type>jar</type>
         </dependency>
         <dependency>
           <groupId>org.eclipse.jetty</groupId>
           <artifactId>jetty-server</artifactId>
-          <version>10.0.15</version>
+          <version>10.0.18</version>
           <type>jar</type>
         </dependency>
         <dependency>
           <groupId>org.eclipse.jetty</groupId>
           <artifactId>jetty-servlet</artifactId>
-          <version>10.0.15</version>
+          <version>10.0.18</version>
           <type>jar</type>
         </dependency>
         <dependency>
           <groupId>org.eclipse.jetty</groupId>
           <artifactId>jetty-util</artifactId>
-          <version>10.0.15</version>
+          <version>10.0.18</version>
           <type>jar</type>
         </dependency>
         <dependency>
           <groupId>org.eclipse.jetty</groupId>
           <artifactId>jetty-util-ajax</artifactId>
-          <version>10.0.15</version>
+          <version>10.0.18</version>
           <type>jar</type>
         </dependency>
         <dependency>
@@ -234,7 +151,6 @@
           <type>jar</type>
         </dependency>
       </dependencies>
->>>>>>> 4ded9519
     </location>
     <location includeDependencyDepth="none" includeDependencyScopes="compile" includeSource="true" missingManifest="error" type="Maven" label="javaewah">
       <dependencies>
@@ -267,61 +183,17 @@
       </dependencies>
     </location>
     <location includeDependencyDepth="none" includeDependencyScopes="compile" includeSource="true" missingManifest="error" type="Maven" label="bytebuddy">
-<<<<<<< HEAD
-    <dependencies>
-    	<dependency>
-    		<groupId>net.bytebuddy</groupId>
-    		<artifactId>byte-buddy</artifactId>
-    		<version>1.14.9</version>
-    		<type>jar</type>
-    	</dependency>
-    	<dependency>
-    		<groupId>net.bytebuddy</groupId>
-    		<artifactId>byte-buddy-agent</artifactId>
-    		<version>1.14.9</version>
-    		<type>jar</type>
-    	</dependency>
-    </dependencies>
-    </location>
-    <location includeDependencyDepth="none" includeDependencyScopes="compile" includeSource="true" missingManifest="error" type="Maven" label="bouncycastle">
-    <dependencies>
-    	<dependency>
-    		<groupId>org.bouncycastle</groupId>
-    		<artifactId>bcpg-jdk18on</artifactId>
-    		<version>1.77</version>
-    		<type>jar</type>
-    	</dependency>
-    	<dependency>
-    		<groupId>org.bouncycastle</groupId>
-    		<artifactId>bcprov-jdk18on</artifactId>
-    		<version>1.77</version>
-    		<type>jar</type>
-    	</dependency>
-    	<dependency>
-    		<groupId>org.bouncycastle</groupId>
-    		<artifactId>bcpkix-jdk18on</artifactId>
-    		<version>1.77</version>
-    		<type>jar</type>
-    	</dependency>
-    	<dependency>
-    		<groupId>org.bouncycastle</groupId>
-    		<artifactId>bcutil-jdk18on</artifactId>
-    		<version>1.77</version>
-    		<type>jar</type>
-    	</dependency>
-    </dependencies>
-=======
       <dependencies>
         <dependency>
           <groupId>net.bytebuddy</groupId>
           <artifactId>byte-buddy</artifactId>
-          <version>1.14.7</version>
+          <version>1.14.9</version>
           <type>jar</type>
         </dependency>
         <dependency>
           <groupId>net.bytebuddy</groupId>
           <artifactId>byte-buddy-agent</artifactId>
-          <version>1.14.7</version>
+          <version>1.14.9</version>
           <type>jar</type>
         </dependency>
       </dependencies>
@@ -331,29 +203,28 @@
         <dependency>
           <groupId>org.bouncycastle</groupId>
           <artifactId>bcpg-jdk18on</artifactId>
-          <version>1.76</version>
+          <version>1.77</version>
           <type>jar</type>
         </dependency>
         <dependency>
           <groupId>org.bouncycastle</groupId>
           <artifactId>bcprov-jdk18on</artifactId>
-          <version>1.76</version>
+          <version>1.77</version>
           <type>jar</type>
         </dependency>
         <dependency>
           <groupId>org.bouncycastle</groupId>
           <artifactId>bcpkix-jdk18on</artifactId>
-          <version>1.76</version>
+          <version>1.77</version>
           <type>jar</type>
         </dependency>
         <dependency>
           <groupId>org.bouncycastle</groupId>
           <artifactId>bcutil-jdk18on</artifactId>
-          <version>1.76</version>
-          <type>jar</type>
-        </dependency>
-      </dependencies>
->>>>>>> 4ded9519
+          <version>1.77</version>
+          <type>jar</type>
+        </dependency>
+      </dependencies>
     </location>
     <location includeDependencyDepth="none" includeDependencyScopes="compile" includeSource="true" missingManifest="error" type="Maven" label="assertj">
       <dependencies>
@@ -376,28 +247,6 @@
       </dependencies>
     </location>
     <location includeDependencyDepth="none" includeDependencyScopes="compile" includeSource="true" missingManifest="error" type="Maven" label="apache">
-<<<<<<< HEAD
-    <dependencies>
-    	<dependency>
-    		<groupId>commons-codec</groupId>
-    		<artifactId>commons-codec</artifactId>
-    		<version>1.16.0</version>
-    		<type>jar</type>
-    	</dependency>
-    	<dependency>
-    		<groupId>org.apache.commons</groupId>
-    		<artifactId>commons-compress</artifactId>
-    		<version>1.25.0</version>
-    		<type>jar</type>
-    	</dependency>
-    	<dependency>
-    		<groupId>commons-logging</groupId>
-    		<artifactId>commons-logging</artifactId>
-    		<version>1.2</version>
-    		<type>jar</type>
-    	</dependency>
-    </dependencies>
-=======
       <dependencies>
         <dependency>
           <groupId>commons-codec</groupId>
@@ -408,7 +257,7 @@
         <dependency>
           <groupId>org.apache.commons</groupId>
           <artifactId>commons-compress</artifactId>
-          <version>1.23.0</version>
+          <version>1.25.0</version>
           <type>jar</type>
         </dependency>
         <dependency>
@@ -418,7 +267,6 @@
           <type>jar</type>
         </dependency>
       </dependencies>
->>>>>>> 4ded9519
     </location>
   </locations>
 </target>