<?xml version="1.0" encoding="UTF-8" standalone="no"?>
<?pde?>
<!-- generated with https://github.com/eclipse-cbi/targetplatform-dsl -->
<<<<<<< HEAD
<target name="jgit-4.36" sequenceNumber="1744874670">
=======
<target name="jgit-4.36" sequenceNumber="1747840563">
>>>>>>> bceef6b9
  <locations>
    <location includeMode="slicer" includeAllPlatforms="false" includeSource="true" includeConfigurePhase="true" type="InstallableUnit">
      <unit id="com.jcraft.jsch" version="0.1.55.v20230916-1400"/>
      <unit id="com.jcraft.jsch.source" version="0.1.55.v20230916-1400"/>
      <unit id="com.jcraft.jzlib" version="1.1.3.v20230916-1400"/>
      <unit id="com.jcraft.jzlib.source" version="1.1.3.v20230916-1400"/>
      <unit id="org.apache.ant" version="1.10.15.v20240901-1000"/>
      <unit id="org.apache.ant.source" version="1.10.15.v20240901-1000"/>
      <unit id="org.apache.httpcomponents.httpclient" version="4.5.14"/>
      <unit id="org.apache.httpcomponents.httpclient.source" version="4.5.14"/>
      <unit id="org.apache.httpcomponents.httpcore" version="4.4.16"/>
      <unit id="org.apache.httpcomponents.httpcore.source" version="4.4.16"/>
      <unit id="org.hamcrest.core" version="1.3.0.v20230809-1000"/>
      <unit id="org.hamcrest.core.source" version="1.3.0.v20230809-1000"/>
      <unit id="org.hamcrest.library" version="1.3.0.v20230809-1000"/>
      <unit id="org.hamcrest.library.source" version="1.3.0.v20230809-1000"/>
      <unit id="org.junit" version="4.13.2.v20240929-1000"/>
      <unit id="org.junit.source" version="4.13.2.v20240929-1000"/>
      <unit id="org.objenesis" version="3.4.0"/>
      <unit id="org.objenesis.source" version="3.4.0"/>
      <unit id="org.osgi.service.cm" version="1.6.1.202109301733"/>
      <unit id="org.osgi.service.cm.source" version="1.6.1.202109301733"/>
      <repository location="https://download.eclipse.org/tools/orbit/simrel/orbit-aggregation/2025-06"/>
    </location>
    <location includeMode="slicer" includeAllPlatforms="false" includeSource="true" includeConfigurePhase="true" type="InstallableUnit">
      <unit id="org.eclipse.osgi" version="0.0.0"/>
      <repository location="https://download.eclipse.org/staging/2025-06/"/>
    </location>
    <location includeDependencyDepth="none" includeDependencyScopes="compile" includeSource="true" missingManifest="error" type="Maven" label="xz">
      <dependencies>
        <dependency>
          <groupId>org.tukaani</groupId>
          <artifactId>xz</artifactId>
          <version>1.10</version>
          <type>jar</type>
        </dependency>
      </dependencies>
    </location>
    <location includeDependencyDepth="none" includeDependencyScopes="compile" includeSource="true" missingManifest="error" type="Maven" label="slf4j">
      <dependencies>
        <dependency>
          <groupId>org.slf4j</groupId>
          <artifactId>slf4j-api</artifactId>
          <version>1.7.36</version>
          <type>jar</type>
        </dependency>
        <dependency>
          <groupId>org.slf4j</groupId>
          <artifactId>slf4j-simple</artifactId>
          <version>1.7.36</version>
          <type>jar</type>
        </dependency>
      </dependencies>
    </location>
    <location includeDependencyDepth="none" includeDependencyScopes="compile" includeSource="true" missingManifest="error" type="Maven" label="sshd">
      <dependencies>
        <dependency>
          <groupId>org.apache.sshd</groupId>
          <artifactId>sshd-osgi</artifactId>
          <version>2.15.0</version>
          <type>jar</type>
        </dependency>
        <dependency>
          <groupId>org.apache.sshd</groupId>
          <artifactId>sshd-sftp</artifactId>
          <version>2.15.0</version>
          <type>jar</type>
        </dependency>
      </dependencies>
    </location>
    <location includeDependencyDepth="none" includeDependencyScopes="compile" includeSource="true" missingManifest="error" type="Maven" label="mockito">
      <dependencies>
        <dependency>
          <groupId>org.mockito</groupId>
          <artifactId>mockito-core</artifactId>
          <version>5.18.0</version>
          <type>jar</type>
        </dependency>
      </dependencies>
    </location>
    <location includeDependencyDepth="none" includeDependencyScopes="compile" includeSource="true" missingManifest="error" type="Maven" label="jna">
      <dependencies>
        <dependency>
          <groupId>net.java.dev.jna</groupId>
          <artifactId>jna</artifactId>
          <version>5.17.0</version>
          <type>jar</type>
        </dependency>
        <dependency>
          <groupId>net.java.dev.jna</groupId>
          <artifactId>jna-platform</artifactId>
          <version>5.17.0</version>
          <type>jar</type>
        </dependency>
      </dependencies>
    </location>
    <location includeDependencyDepth="none" includeDependencyScopes="compile" includeSource="true" missingManifest="error" type="Maven" label="jetty">
      <dependencies>
        <dependency>
<<<<<<< HEAD
          <groupId>org.eclipse.jetty.ee8</groupId>
          <artifactId>jetty-ee8-servlet</artifactId>
          <version>12.0.19</version>
          <type>jar</type>
        </dependency>
        <dependency>
          <groupId>org.eclipse.jetty.ee8</groupId>
          <artifactId>jetty-ee8-nested</artifactId>
          <version>12.0.19</version>
          <type>jar</type>
        </dependency>
        <dependency>
          <groupId>org.eclipse.jetty.ee8</groupId>
          <artifactId>jetty-ee8-security</artifactId>
          <version>12.0.19</version>
=======
          <groupId>org.eclipse.jetty.ee10</groupId>
          <artifactId>jetty-ee10-servlet</artifactId>
          <version>12.0.21</version>
>>>>>>> bceef6b9
          <type>jar</type>
        </dependency>
        <dependency>
          <groupId>org.eclipse.jetty</groupId>
          <artifactId>jetty-http</artifactId>
          <version>12.0.21</version>
          <type>jar</type>
        </dependency>
        <dependency>
          <groupId>org.eclipse.jetty</groupId>
          <artifactId>jetty-io</artifactId>
          <version>12.0.21</version>
          <type>jar</type>
        </dependency>
        <dependency>
          <groupId>org.eclipse.jetty</groupId>
          <artifactId>jetty-security</artifactId>
          <version>12.0.21</version>
          <type>jar</type>
        </dependency>
        <dependency>
          <groupId>org.eclipse.jetty</groupId>
          <artifactId>jetty-server</artifactId>
          <version>12.0.21</version>
          <type>jar</type>
        </dependency>
        <dependency>
          <groupId>org.eclipse.jetty</groupId>
          <artifactId>jetty-session</artifactId>
          <version>12.0.21</version>
          <type>jar</type>
        </dependency>
        <dependency>
          <groupId>org.eclipse.jetty</groupId>
          <artifactId>jetty-util</artifactId>
          <version>12.0.21</version>
          <type>jar</type>
        </dependency>
        <dependency>
          <groupId>org.eclipse.jetty</groupId>
          <artifactId>jetty-util-ajax</artifactId>
          <version>12.0.21</version>
          <type>jar</type>
        </dependency>
        <dependency>
          <groupId>jakarta.servlet</groupId>
          <artifactId>jakarta.servlet-api</artifactId>
          <version>4.0.4</version>
          <type>jar</type>
        </dependency>
      </dependencies>
    </location>
    <location includeDependencyDepth="none" includeDependencyScopes="compile" includeSource="true" missingManifest="error" type="Maven" label="javaewah">
      <dependencies>
        <dependency>
          <groupId>com.googlecode.javaewah</groupId>
          <artifactId>JavaEWAH</artifactId>
          <version>1.2.3</version>
          <type>jar</type>
        </dependency>
      </dependencies>
    </location>
    <location includeDependencyDepth="none" includeDependencyScopes="compile" includeSource="true" missingManifest="error" type="Maven" label="hamcrest">
      <dependencies>
        <dependency>
          <groupId>org.hamcrest</groupId>
          <artifactId>hamcrest</artifactId>
          <version>2.2</version>
          <type>jar</type>
        </dependency>
      </dependencies>
    </location>
    <location includeDependencyDepth="none" includeDependencyScopes="compile" includeSource="true" missingManifest="error" type="Maven" label="gson">
      <dependencies>
        <dependency>
          <groupId>com.google.code.gson</groupId>
          <artifactId>gson</artifactId>
          <version>2.13.1</version>
          <type>jar</type>
        </dependency>
      </dependencies>
    </location>
    <location includeDependencyDepth="none" includeDependencyScopes="compile" includeSource="true" missingManifest="error" type="Maven" label="bytebuddy">
      <dependencies>
        <dependency>
          <groupId>net.bytebuddy</groupId>
          <artifactId>byte-buddy</artifactId>
          <version>1.17.5</version>
          <type>jar</type>
        </dependency>
        <dependency>
          <groupId>net.bytebuddy</groupId>
          <artifactId>byte-buddy-agent</artifactId>
          <version>1.17.5</version>
          <type>jar</type>
        </dependency>
      </dependencies>
    </location>
    <location includeDependencyDepth="none" includeDependencyScopes="compile" includeSource="true" missingManifest="error" type="Maven" label="bouncycastle">
      <dependencies>
        <dependency>
          <groupId>org.bouncycastle</groupId>
          <artifactId>bcpg-jdk18on</artifactId>
          <version>1.80</version>
          <type>jar</type>
        </dependency>
        <dependency>
          <groupId>org.bouncycastle</groupId>
          <artifactId>bcprov-jdk18on</artifactId>
          <version>1.80</version>
          <type>jar</type>
        </dependency>
        <dependency>
          <groupId>org.bouncycastle</groupId>
          <artifactId>bcpkix-jdk18on</artifactId>
          <version>1.80</version>
          <type>jar</type>
        </dependency>
        <dependency>
          <groupId>org.bouncycastle</groupId>
          <artifactId>bcutil-jdk18on</artifactId>
          <version>1.80</version>
          <type>jar</type>
        </dependency>
      </dependencies>
    </location>
    <location includeDependencyDepth="none" includeDependencyScopes="compile" includeSource="true" missingManifest="error" type="Maven" label="assertj">
      <dependencies>
        <dependency>
          <groupId>org.assertj</groupId>
          <artifactId>assertj-core</artifactId>
          <version>3.27.3</version>
          <type>jar</type>
        </dependency>
      </dependencies>
    </location>
    <location includeDependencyDepth="none" includeDependencyScopes="compile" includeSource="true" missingManifest="error" type="Maven" label="args4j">
      <dependencies>
        <dependency>
          <groupId>args4j</groupId>
          <artifactId>args4j</artifactId>
          <version>2.37</version>
          <type>jar</type>
        </dependency>
      </dependencies>
    </location>
    <location includeDependencyDepth="none" includeDependencyScopes="compile" includeSource="true" missingManifest="error" type="Maven" label="apache">
      <dependencies>
        <dependency>
          <groupId>commons-codec</groupId>
          <artifactId>commons-codec</artifactId>
          <version>1.18.0</version>
          <type>jar</type>
        </dependency>
        <dependency>
          <groupId>org.apache.commons</groupId>
          <artifactId>commons-compress</artifactId>
          <version>1.27.1</version>
          <type>jar</type>
        </dependency>
        <dependency>
          <groupId>org.apache.commons</groupId>
          <artifactId>commons-lang3</artifactId>
          <version>3.17.0</version>
          <type>jar</type>
        </dependency>
        <dependency>
          <groupId>commons-io</groupId>
          <artifactId>commons-io</artifactId>
          <version>2.19.0</version>
          <type>jar</type>
        </dependency>
        <dependency>
          <groupId>commons-logging</groupId>
          <artifactId>commons-logging</artifactId>
          <version>1.3.5</version>
          <type>jar</type>
        </dependency>
      </dependencies>
    </location>
  </locations>
</target><|MERGE_RESOLUTION|>--- conflicted
+++ resolved
@@ -1,11 +1,7 @@
 <?xml version="1.0" encoding="UTF-8" standalone="no"?>
 <?pde?>
 <!-- generated with https://github.com/eclipse-cbi/targetplatform-dsl -->
-<<<<<<< HEAD
-<target name="jgit-4.36" sequenceNumber="1744874670">
-=======
 <target name="jgit-4.36" sequenceNumber="1747840563">
->>>>>>> bceef6b9
   <locations>
     <location includeMode="slicer" includeAllPlatforms="false" includeSource="true" includeConfigurePhase="true" type="InstallableUnit">
       <unit id="com.jcraft.jsch" version="0.1.55.v20230916-1400"/>
@@ -105,7 +101,6 @@
     <location includeDependencyDepth="none" includeDependencyScopes="compile" includeSource="true" missingManifest="error" type="Maven" label="jetty">
       <dependencies>
         <dependency>
-<<<<<<< HEAD
           <groupId>org.eclipse.jetty.ee8</groupId>
           <artifactId>jetty-ee8-servlet</artifactId>
           <version>12.0.19</version>
@@ -120,12 +115,7 @@
         <dependency>
           <groupId>org.eclipse.jetty.ee8</groupId>
           <artifactId>jetty-ee8-security</artifactId>
-          <version>12.0.19</version>
-=======
-          <groupId>org.eclipse.jetty.ee10</groupId>
-          <artifactId>jetty-ee10-servlet</artifactId>
-          <version>12.0.21</version>
->>>>>>> bceef6b9
+          <version>12.0.21</version>
           <type>jar</type>
         </dependency>
         <dependency>
