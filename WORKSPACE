workspace(name = "jgit")

load("@bazel_tools//tools/build_defs/repo:http.bzl", "http_archive")
load("//tools:bazlets.bzl", "load_bazlets")

load_bazlets(commit = "f9c119e45d9a241bee720b7fbd6c7fdbc952da5f")

load(
    "@com_googlesource_gerrit_bazlets//tools:maven_jar.bzl",
    "maven_jar",
)

http_archive(
    name = "rules_java",
    sha256 = "4da3761f6855ad916568e2bfe86213ba6d2637f56b8360538a7fb6125abf6518",
    urls = [
        "https://github.com/bazelbuild/rules_java/releases/download/7.5.0/rules_java-7.5.0.tar.gz",
    ],
)

load("@rules_java//java:repositories.bzl", "rules_java_dependencies", "rules_java_toolchains")

rules_java_dependencies()

http_archive(
    name = "ubuntu2204_jdk17",
    sha256 = "8ea82b81c9707e535ff93ef5349d11e55b2a23c62bcc3b0faaec052144aed87d",
    strip_prefix = "rbe_autoconfig-5.1.0",
    urls = [
        "https://gerrit-bazel.storage.googleapis.com/rbe_autoconfig/v5.1.0.tar.gz",
        "https://github.com/davido/rbe_autoconfig/releases/download/v5.1.0/v5.1.0.tar.gz",
    ],
)

register_toolchains("//tools:error_prone_warnings_toolchain_java17_definition")

register_toolchains("//tools:error_prone_warnings_toolchain_java21_definition")

# Order of registering toolchains matters. rules_java toolchains take precedence
# over the custom toolchains, so the default jdk21 toolchain gets picked
# (one without custom package_config). That's why the `rules_java_toolchains()`
# must be called after the `register_toolchain()` invocation.
rules_java_toolchains()

JMH_VERS = "1.37"

maven_jar(
    name = "jmh-core",
    artifact = "org.openjdk.jmh:jmh-core:" + JMH_VERS,
    attach_source = False,
    sha1 = "896f27e49105b35ea1964319c83d12082e7a79ef",
)

maven_jar(
    name = "jmh-annotations",
    artifact = "org.openjdk.jmh:jmh-generator-annprocess:" + JMH_VERS,
    attach_source = False,
    sha1 = "da93888682df163144edf9b13d2b78e54166063a",
)

maven_jar(
    name = "jopt",
    artifact = "net.sf.jopt-simple:jopt-simple:5.0.4",
    attach_source = False,
    sha1 = "4fdac2fbe92dfad86aa6e9301736f6b4342a3f5c",
)

maven_jar(
    name = "math3",
    artifact = "org.apache.commons:commons-math3:3.6.1",
    attach_source = False,
    sha1 = "e4ba98f1d4b3c80ec46392f25e094a6a2e58fcbf",
)

maven_jar(
    name = "jsch",
    artifact = "com.jcraft:jsch:0.1.55",
    sha1 = "bbd40e5aa7aa3cfad5db34965456cee738a42a50",
)

maven_jar(
    name = "jzlib",
    artifact = "com.jcraft:jzlib:1.1.3",
    sha1 = "c01428efa717624f7aabf4df319939dda9646b2d",
)

maven_jar(
    name = "javaewah",
    artifact = "com.googlecode.javaewah:JavaEWAH:1.2.3",
    sha1 = "13a27c856e0c8808cee9a64032c58eee11c3adc9",
)

maven_jar(
    name = "httpclient",
    artifact = "org.apache.httpcomponents:httpclient:4.5.14",
    sha1 = "1194890e6f56ec29177673f2f12d0b8e627dec98",
)

maven_jar(
    name = "httpcore",
    artifact = "org.apache.httpcomponents:httpcore:4.4.16",
    sha1 = "51cf043c87253c9f58b539c9f7e44c8894223850",
)

SSHD_VERS = "2.15.0"

maven_jar(
    name = "sshd-osgi",
    artifact = "org.apache.sshd:sshd-osgi:" + SSHD_VERS,
    sha1 = "aa76898fe47eab7da0878dd60e6f3be5631e076c",
)

maven_jar(
    name = "sshd-sftp",
    artifact = "org.apache.sshd:sshd-sftp:" + SSHD_VERS,
    sha1 = "2e226055ed060c64ed76256a9c45de6d0109eef8",
)

JNA_VERS = "5.16.0"

maven_jar(
    name = "jna",
    artifact = "net.java.dev.jna:jna:" + JNA_VERS,
    sha1 = "ebea09f91dc9f7048099f963fb8d6f919f0a4d9c",
)

maven_jar(
    name = "jna-platform",
    artifact = "net.java.dev.jna:jna-platform:" + JNA_VERS,
    sha1 = "b2a9065f97c166893d504b164706512338e3bbc2",
)

maven_jar(
    name = "commons-codec",
    artifact = "commons-codec:commons-codec:1.18.0",
    sha1 = "ee45d1cf6ec2cc2b809ff04b4dc7aec858e0df8f",
)

maven_jar(
    name = "commons-logging",
    artifact = "commons-logging:commons-logging:1.3.5",
    sha1 = "a3fcc5d3c29b2b03433aa2d2f2d2c1b1638924a1",
)

maven_jar(
    name = "log-api",
    artifact = "org.slf4j:slf4j-api:1.7.36",
    sha1 = "6c62681a2f655b49963a5983b8b0950a6120ae14",
)

maven_jar(
    name = "slf4j-simple",
    artifact = "org.slf4j:slf4j-simple:1.7.36",
    sha1 = "a41f9cfe6faafb2eb83a1c7dd2d0dfd844e2a936",
)

maven_jar(
    name = "servlet-api",
    artifact = "jakarta.servlet:jakarta.servlet-api:4.0.4",
    sha1 = "b8a1142e04838fe54194049c6e7a18dae8f9b960",
)

maven_jar(
    name = "commons-compress",
    artifact = "org.apache.commons:commons-compress:1.27.1",
    sha1 = "a19151084758e2fbb6b41eddaa88e7b8ff4e6599",
)

maven_jar(
    name = "commons-lang3",
    artifact = "org.apache.commons:commons-lang3:3.17.0",
    sha1 = "b17d2136f0460dcc0d2016ceefca8723bdf4ee70",
)

maven_jar(
    name = "commons-io",
    artifact = "commons-io:commons-io:2.18.0",
    sha1 = "44084ef756763795b31c578403dd028ff4a22950",
)

maven_jar(
    name = "tukaani-xz",
    artifact = "org.tukaani:xz:1.10",
    sha1 = "1be8166f89e035a56c6bfc67dbc423996fe577e2",
)

maven_jar(
    name = "args4j",
    artifact = "args4j:args4j:2.37",
    sha1 = "244f60c057d72a785227c0562d3560f42a7ea54b",
)

maven_jar(
    name = "junit",
    artifact = "junit:junit:4.13.2",
    sha1 = "8ac9e16d933b6fb43bc7f576336b8f4d7eb5ba12",
)

maven_jar(
    name = "hamcrest",
    artifact = "org.hamcrest:hamcrest:2.2",
    sha1 = "1820c0968dba3a11a1b30669bb1f01978a91dedc",
)

maven_jar(
    name = "mockito",
    artifact = "org.mockito:mockito-core:5.16.0",
    sha1 = "bd466e0926d691891f8f38823e0cbdcec6754358",
)

maven_jar(
    name = "assertj-core",
    artifact = "org.assertj:assertj-core:3.27.3",
    sha1 = "31f5d58a202bd5df4993fb10fa2cffd610c20d6f",
)

BYTE_BUDDY_VERSION = "1.17.2"

maven_jar(
    name = "bytebuddy",
    artifact = "net.bytebuddy:byte-buddy:" + BYTE_BUDDY_VERSION,
    sha1 = "6fe75b66ba1a6ae30e373d696c3bbe34cd851e49",
)

maven_jar(
    name = "bytebuddy-agent",
    artifact = "net.bytebuddy:byte-buddy-agent:" + BYTE_BUDDY_VERSION,
    sha1 = "64e09840ffb6ed463c40c8f1e758486e5122d891",
)

maven_jar(
    name = "objenesis",
    artifact = "org.objenesis:objenesis:3.4",
    sha1 = "675cbe121a68019235d27f6c34b4f0ac30e07418",
)

maven_jar(
    name = "gson",
    artifact = "com.google.code.gson:gson:2.12.1",
    sha1 = "4e773a317740b83b43cfc3d652962856041697cb",
)

JETTY_VER = "12.0.17"

maven_jar(
    name = "jetty-servlet",
<<<<<<< HEAD
    artifact = "org.eclipse.jetty.ee8:jetty-ee8-servlet:" + JETTY_VER,
    sha1 = "302b59975d097da9eb895c010c3f53d89dcd8620",
=======
    artifact = "org.eclipse.jetty.ee10:jetty-ee10-servlet:" + JETTY_VER,
    sha1 = "fc936f788d9abf29b5fd1a502d2be1dc38973f47",
>>>>>>> 4779dae3
)

maven_jar(
    name = "jetty-security",
    artifact = "org.eclipse.jetty:jetty-security:" + JETTY_VER,
    sha1 = "8d7ec1c2d3fb13ca2f244e318a8bb1f3fcb79020",
)

maven_jar(
    name = "jetty-server",
    artifact = "org.eclipse.jetty:jetty-server:" + JETTY_VER,
    sha1 = "0692b8368eafcc014afb72be549379c97f4f1114",
)

maven_jar(
    name = "jetty-session",
    artifact = "org.eclipse.jetty:jetty-session:" + JETTY_VER,
    sha1 = "1c475d0698ab717b656850712522901ff4cd9680",
)

maven_jar(
    name = "jetty-http",
    artifact = "org.eclipse.jetty:jetty-http:" + JETTY_VER,
    sha1 = "b7d355158fb2251ef3b2a43c3afa64f219c1065f",
)

maven_jar(
    name = "jetty-io",
    artifact = "org.eclipse.jetty:jetty-io:" + JETTY_VER,
    sha1 = "c2565402319b88d89e3094246aeb299730ff09e0",
)

maven_jar(
    name = "jetty-util",
    artifact = "org.eclipse.jetty:jetty-util:" + JETTY_VER,
    sha1 = "f3c503a597def913e572f167f32e30b9a067022f",
)

maven_jar(
    name = "jetty-util-ajax",
    artifact = "org.eclipse.jetty:jetty-util-ajax:" + JETTY_VER,
    sha1 = "c5aaccff6f2a767594cb57fc29889f53d2dc3643",
)

maven_jar(
    name = "jetty-ee8-nested",
    artifact = "org.eclipse.jetty.ee8:jetty-ee8-nested:" + JETTY_VER,
    sha1 = "cf015654802538decd8e69f148541ec46f14c0bd",
)

maven_jar(
    name = "jetty-ee8-security",
    artifact = "org.eclipse.jetty.ee8:jetty-ee8-security:" + JETTY_VER,
    sha1 = "da04efb8443018cec4b583c0c2731bfe5dc49657",
)

maven_jar(
    name = "jetty-ee8-servlet",
    artifact = "org.eclipse.jetty.ee8:jetty-ee8-servlet:" + JETTY_VER,
    sha1 = "302b59975d097da9eb895c010c3f53d89dcd8620",
)

# maven_jar(
#     name = "jetty-servlet-api",
#     artifact = "org.eclipse.jetty.toolchain:jetty-servlet-api:" + JETTY_VER,
#     sha1 = "96a4cc324c11f2258cacb6d4f196e3e98b444f44",
# )

BOUNCYCASTLE_VER = "1.80"

maven_jar(
    name = "bcpg",
    artifact = "org.bouncycastle:bcpg-jdk18on:" + BOUNCYCASTLE_VER,
    sha1 = "163889a825393854dbe7dc52f1a8667e715e9859",
)

maven_jar(
    name = "bcprov",
    artifact = "org.bouncycastle:bcprov-jdk18on:" + BOUNCYCASTLE_VER,
    sha1 = "e22100b41042decf09cab914a5af8d2c57b5ac4a",
)

maven_jar(
    name = "bcutil",
    artifact = "org.bouncycastle:bcutil-jdk18on:" + BOUNCYCASTLE_VER,
    sha1 = "b95726d1d49a0c65010c59a3e6640311d951bfd1",
)

maven_jar(
    name = "bcpkix",
    artifact = "org.bouncycastle:bcpkix-jdk18on:" + BOUNCYCASTLE_VER,
    sha1 = "5277dfaaef2e92ce1d802499599a0ca7488f86e6",
)<|MERGE_RESOLUTION|>--- conflicted
+++ resolved
@@ -244,13 +244,8 @@
 
 maven_jar(
     name = "jetty-servlet",
-<<<<<<< HEAD
     artifact = "org.eclipse.jetty.ee8:jetty-ee8-servlet:" + JETTY_VER,
-    sha1 = "302b59975d097da9eb895c010c3f53d89dcd8620",
-=======
-    artifact = "org.eclipse.jetty.ee10:jetty-ee10-servlet:" + JETTY_VER,
-    sha1 = "fc936f788d9abf29b5fd1a502d2be1dc38973f47",
->>>>>>> 4779dae3
+    sha1 = "762665d7083066b4738af6953f78e90f3daf8867",
 )
 
 maven_jar(
@@ -298,19 +293,19 @@
 maven_jar(
     name = "jetty-ee8-nested",
     artifact = "org.eclipse.jetty.ee8:jetty-ee8-nested:" + JETTY_VER,
-    sha1 = "cf015654802538decd8e69f148541ec46f14c0bd",
+    sha1 = "25553933d4743a024230515de1c6e38d1e948c72",
 )
 
 maven_jar(
     name = "jetty-ee8-security",
     artifact = "org.eclipse.jetty.ee8:jetty-ee8-security:" + JETTY_VER,
-    sha1 = "da04efb8443018cec4b583c0c2731bfe5dc49657",
+    sha1 = "91d06ebb5513e577ab2ef2b2858ab320136ca794",
 )
 
 maven_jar(
     name = "jetty-ee8-servlet",
     artifact = "org.eclipse.jetty.ee8:jetty-ee8-servlet:" + JETTY_VER,
-    sha1 = "302b59975d097da9eb895c010c3f53d89dcd8620",
+    sha1 = "762665d7083066b4738af6953f78e90f3daf8867",
 )
 
 # maven_jar(
