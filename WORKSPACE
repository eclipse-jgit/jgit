workspace(name = "jgit")

load("@bazel_tools//tools/build_defs/repo:http.bzl", "http_archive")
load("//tools:bazlets.bzl", "load_bazlets")

load_bazlets(commit = "f9c119e45d9a241bee720b7fbd6c7fdbc952da5f")

load(
    "@com_googlesource_gerrit_bazlets//tools:maven_jar.bzl",
    "maven_jar",
)

http_archive(
    name = "rules_java",
    sha256 = "4da3761f6855ad916568e2bfe86213ba6d2637f56b8360538a7fb6125abf6518",
    urls = [
        "https://github.com/bazelbuild/rules_java/releases/download/7.5.0/rules_java-7.5.0.tar.gz",
    ],
)

load("@rules_java//java:repositories.bzl", "rules_java_dependencies", "rules_java_toolchains")

rules_java_dependencies()

http_archive(
    name = "ubuntu2204_jdk17",
    sha256 = "8ea82b81c9707e535ff93ef5349d11e55b2a23c62bcc3b0faaec052144aed87d",
    strip_prefix = "rbe_autoconfig-5.1.0",
    urls = [
        "https://gerrit-bazel.storage.googleapis.com/rbe_autoconfig/v5.1.0.tar.gz",
        "https://github.com/davido/rbe_autoconfig/releases/download/v5.1.0/v5.1.0.tar.gz",
    ],
)

register_toolchains("//tools:error_prone_warnings_toolchain_java17_definition")

register_toolchains("//tools:error_prone_warnings_toolchain_java21_definition")

# Order of registering toolchains matters. rules_java toolchains take precedence
# over the custom toolchains, so the default jdk21 toolchain gets picked
# (one without custom package_config). That's why the `rules_java_toolchains()`
# must be called after the `register_toolchain()` invocation.
rules_java_toolchains()

JMH_VERS = "1.37"

maven_jar(
    name = "jmh-core",
    artifact = "org.openjdk.jmh:jmh-core:" + JMH_VERS,
    attach_source = False,
    sha1 = "896f27e49105b35ea1964319c83d12082e7a79ef",
)

maven_jar(
    name = "jmh-annotations",
    artifact = "org.openjdk.jmh:jmh-generator-annprocess:" + JMH_VERS,
    attach_source = False,
    sha1 = "da93888682df163144edf9b13d2b78e54166063a",
)

maven_jar(
    name = "jopt",
    artifact = "net.sf.jopt-simple:jopt-simple:5.0.4",
    attach_source = False,
    sha1 = "4fdac2fbe92dfad86aa6e9301736f6b4342a3f5c",
)

maven_jar(
    name = "math3",
    artifact = "org.apache.commons:commons-math3:3.6.1",
    attach_source = False,
    sha1 = "e4ba98f1d4b3c80ec46392f25e094a6a2e58fcbf",
)

maven_jar(
    name = "jsch",
    artifact = "com.jcraft:jsch:0.1.55",
    sha1 = "bbd40e5aa7aa3cfad5db34965456cee738a42a50",
)

maven_jar(
    name = "jzlib",
    artifact = "com.jcraft:jzlib:1.1.3",
    sha1 = "c01428efa717624f7aabf4df319939dda9646b2d",
)

maven_jar(
    name = "javaewah",
    artifact = "com.googlecode.javaewah:JavaEWAH:1.2.3",
    sha1 = "13a27c856e0c8808cee9a64032c58eee11c3adc9",
)

maven_jar(
    name = "httpclient",
    artifact = "org.apache.httpcomponents:httpclient:4.5.14",
    sha1 = "1194890e6f56ec29177673f2f12d0b8e627dec98",
)

maven_jar(
    name = "httpcore",
    artifact = "org.apache.httpcomponents:httpcore:4.4.16",
    sha1 = "51cf043c87253c9f58b539c9f7e44c8894223850",
)

SSHD_VERS = "2.16.0"

maven_jar(
    name = "sshd-osgi",
    artifact = "org.apache.sshd:sshd-osgi:" + SSHD_VERS,
    sha1 = "87cab2aaa6e06c5d48d746e90f0b3635f8c06419",
)

maven_jar(
    name = "sshd-sftp",
    artifact = "org.apache.sshd:sshd-sftp:" + SSHD_VERS,
    sha1 = "09d9e7024535fb4a3f74367ba7e0a2f5093af638",
)

JNA_VERS = "5.18.1"

maven_jar(
    name = "jna",
    artifact = "net.java.dev.jna:jna:" + JNA_VERS,
    sha1 = "b27ba04287cc4abe769642fe8318d39fc89bf937",
)

maven_jar(
    name = "jna-platform",
    artifact = "net.java.dev.jna:jna-platform:" + JNA_VERS,
    sha1 = "dd817f391efc492041c9ae91127527c13750a789",
)

maven_jar(
    name = "commons-codec",
    artifact = "commons-codec:commons-codec:1.19.0",
    sha1 = "8c0dbe3ae883fceda9b50a6c76e745e548073388",
)

maven_jar(
    name = "commons-logging",
    artifact = "commons-logging:commons-logging:1.3.5",
    sha1 = "a3fcc5d3c29b2b03433aa2d2f2d2c1b1638924a1",
)

SLF4J_VERS = "2.0.17"

maven_jar(
    name = "log-api",
    artifact = "org.slf4j:slf4j-api:" + SLF4J_VERS,
    sha1 = "d9e58ac9c7779ba3bf8142aff6c830617a7fe60f",
)

maven_jar(
    name = "slf4j-simple",
    artifact = "org.slf4j:slf4j-simple:" + SLF4J_VERS,
    sha1 = "9872a3fd794ffe7b18d17747926a64d61526ca96",
)

maven_jar(
    name = "servlet-api",
    artifact = "jakarta.servlet:jakarta.servlet-api:4.0.4",
    sha1 = "b8a1142e04838fe54194049c6e7a18dae8f9b960",
)

maven_jar(
    name = "commons-compress",
    artifact = "org.apache.commons:commons-compress:1.28.0",
    sha1 = "e482f2c7a88dac3c497e96aa420b6a769f59c8d7",
)

maven_jar(
    name = "commons-lang3",
    artifact = "org.apache.commons:commons-lang3:3.19.0",
    sha1 = "d6524b169a6574cd253760c472d419b47bfd37e6",
)

maven_jar(
    name = "commons-io",
    artifact = "commons-io:commons-io:2.20.0",
    sha1 = "36f3474daec2849c149e877614e7f979b2082cd2",
)

maven_jar(
    name = "tukaani-xz",
    artifact = "org.tukaani:xz:1.10",
    sha1 = "1be8166f89e035a56c6bfc67dbc423996fe577e2",
)

maven_jar(
    name = "args4j",
    artifact = "args4j:args4j:2.37",
    sha1 = "244f60c057d72a785227c0562d3560f42a7ea54b",
)

maven_jar(
    name = "junit",
    artifact = "junit:junit:4.13.2",
    sha1 = "8ac9e16d933b6fb43bc7f576336b8f4d7eb5ba12",
)

maven_jar(
    name = "hamcrest",
    artifact = "org.hamcrest:hamcrest:3.0",
    sha1 = "8fd9b78a8e6a6510a078a9e30e9e86a6035cfaf7",
)

maven_jar(
    name = "mockito",
    artifact = "org.mockito:mockito-core:5.20.0",
    sha1 = "a32f446f38acf636363c5693db6498047731b9e0",
)

maven_jar(
    name = "assertj-core",
    artifact = "org.assertj:assertj-core:3.27.6",
    sha1 = "8f34ccd6808899ad1d0aac6a770b73191f2f2a53",
)

BYTE_BUDDY_VERSION = "1.17.8"

maven_jar(
    name = "bytebuddy",
    artifact = "net.bytebuddy:byte-buddy:" + BYTE_BUDDY_VERSION,
    sha1 = "af5735f63d00ca47a9375fae5c7471a36331c6ed",
)

maven_jar(
    name = "bytebuddy-agent",
    artifact = "net.bytebuddy:byte-buddy-agent:" + BYTE_BUDDY_VERSION,
    sha1 = "f09415827a71be7ed621c7bd02550678f28bc81c",
)

maven_jar(
    name = "objenesis",
    artifact = "org.objenesis:objenesis:3.4",
    sha1 = "675cbe121a68019235d27f6c34b4f0ac30e07418",
)

maven_jar(
    name = "gson",
    artifact = "com.google.code.gson:gson:2.13.2",
    sha1 = "48b8230771e573b54ce6e867a9001e75977fe78e",
)

JETTY_VER = "12.1.3"

maven_jar(
    name = "jetty-servlet",
<<<<<<< HEAD
    artifact = "org.eclipse.jetty.ee8:jetty-ee8-servlet:" + JETTY_VER,
    sha1 = "80d79bd2f5b7b8a0d1a31ff21d40634c21d8ce51",
)

maven_jar(
    name = "jetty-nested",
    artifact = "org.eclipse.jetty.ee8:jetty-ee8-nested:" + JETTY_VER,
    sha1 = "9e50285e8e2b7c023db0b97ac2f025399b89333c",
=======
    artifact = "org.eclipse.jetty.ee10:jetty-ee10-servlet:" + JETTY_VER,
    sha1 = "b2709dddac048fb03735c9ea85673dbfcec8bdfc",
>>>>>>> 59948c7f
)

maven_jar(
    name = "jetty-security",
    artifact = "org.eclipse.jetty:jetty-security:" + JETTY_VER,
    sha1 = "f40cb316ef0e9a168f59eaf0b2d0440b7adcb1f8",
)

maven_jar(
    name = "jetty-ee8-security",
    artifact = "org.eclipse.jetty.ee8:jetty-ee8-security:" + JETTY_VER,
    sha1 = "2f0cefaef083c1aa0092a184d7b969612a58d8f6",
)

maven_jar(
    name = "jetty-server",
    artifact = "org.eclipse.jetty:jetty-server:" + JETTY_VER,
    sha1 = "7741aafcd7d6dc718d04d4cfb883982e361d6577",
)

maven_jar(
    name = "jetty-session",
    artifact = "org.eclipse.jetty:jetty-session:" + JETTY_VER,
    sha1 = "0837f081a357a2c835a96ceaa09445921a33b0e9",
)

maven_jar(
    name = "jetty-http",
    artifact = "org.eclipse.jetty:jetty-http:" + JETTY_VER,
    sha1 = "3822fb03ec85e4157cf68c1ac661b5d06fd19b25",
)

maven_jar(
    name = "jetty-io",
    artifact = "org.eclipse.jetty:jetty-io:" + JETTY_VER,
    sha1 = "2c46bf53f41e40df72ff457c40553da2ace7b956",
)

maven_jar(
    name = "jetty-util",
    artifact = "org.eclipse.jetty:jetty-util:" + JETTY_VER,
    sha1 = "9606f6cc440419f62214ceaa2c8ab4b312baf6be",
)

maven_jar(
    name = "jetty-util-ajax",
    artifact = "org.eclipse.jetty:jetty-util-ajax:" + JETTY_VER,
    sha1 = "d0b0a631434ca2cf5a913d2852893779bfecebf8",
)

BOUNCYCASTLE_VER = "1.82"

maven_jar(
    name = "bcpg",
    artifact = "org.bouncycastle:bcpg-jdk18on:" + BOUNCYCASTLE_VER,
    sha1 = "55cd7f445018b18119e3f2e67978fb39445b791c",
)

maven_jar(
    name = "bcprov",
    artifact = "org.bouncycastle:bcprov-jdk18on:" + BOUNCYCASTLE_VER,
    sha1 = "e1118397395d21909a1b7b15120d0c2a68d7fd0c",
)

maven_jar(
    name = "bcutil",
    artifact = "org.bouncycastle:bcutil-jdk18on:" + BOUNCYCASTLE_VER,
    sha1 = "1850911d674c91ce6444783ff10478e2c6e9bbf9",
)

maven_jar(
    name = "bcpkix",
    artifact = "org.bouncycastle:bcpkix-jdk18on:" + BOUNCYCASTLE_VER,
    sha1 = "ad7b7155abac3e4e4f73579d5176c11f7659c560",
)<|MERGE_RESOLUTION|>--- conflicted
+++ resolved
@@ -246,19 +246,14 @@
 
 maven_jar(
     name = "jetty-servlet",
-<<<<<<< HEAD
     artifact = "org.eclipse.jetty.ee8:jetty-ee8-servlet:" + JETTY_VER,
-    sha1 = "80d79bd2f5b7b8a0d1a31ff21d40634c21d8ce51",
+    sha1 = "d69a5afcc26d314f38c694028b8d77b97e8d7a0f",
 )
 
 maven_jar(
     name = "jetty-nested",
     artifact = "org.eclipse.jetty.ee8:jetty-ee8-nested:" + JETTY_VER,
-    sha1 = "9e50285e8e2b7c023db0b97ac2f025399b89333c",
-=======
-    artifact = "org.eclipse.jetty.ee10:jetty-ee10-servlet:" + JETTY_VER,
-    sha1 = "b2709dddac048fb03735c9ea85673dbfcec8bdfc",
->>>>>>> 59948c7f
+    sha1 = "042d61943b0530d513048ca3c30f35bfa4d74d60",
 )
 
 maven_jar(
@@ -270,7 +265,7 @@
 maven_jar(
     name = "jetty-ee8-security",
     artifact = "org.eclipse.jetty.ee8:jetty-ee8-security:" + JETTY_VER,
-    sha1 = "2f0cefaef083c1aa0092a184d7b969612a58d8f6",
+    sha1 = "166990e1abb82d310147da11ded232390c47f5d4",
 )
 
 maven_jar(
