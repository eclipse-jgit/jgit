<<<<<<< HEAD
workspace(name = "jgit")

load("@bazel_tools//tools/build_defs/repo:http.bzl", "http_archive")
load("//tools:bazlets.bzl", "load_bazlets")

load_bazlets(commit = "f9c119e45d9a241bee720b7fbd6c7fdbc952da5f")

load(
    "@com_googlesource_gerrit_bazlets//tools:maven_jar.bzl",
    "maven_jar",
)

http_archive(
    name = "rules_java",
    sha256 = "4da3761f6855ad916568e2bfe86213ba6d2637f56b8360538a7fb6125abf6518",
    urls = [
        "https://github.com/bazelbuild/rules_java/releases/download/7.5.0/rules_java-7.5.0.tar.gz",
    ],
)

load("@rules_java//java:repositories.bzl", "rules_java_dependencies", "rules_java_toolchains")

rules_java_dependencies()

http_archive(
    name = "ubuntu2204_jdk17",
    sha256 = "8ea82b81c9707e535ff93ef5349d11e55b2a23c62bcc3b0faaec052144aed87d",
    strip_prefix = "rbe_autoconfig-5.1.0",
    urls = [
        "https://gerrit-bazel.storage.googleapis.com/rbe_autoconfig/v5.1.0.tar.gz",
        "https://github.com/davido/rbe_autoconfig/releases/download/v5.1.0/v5.1.0.tar.gz",
    ],
)

register_toolchains("//tools:error_prone_warnings_toolchain_java17_definition")

register_toolchains("//tools:error_prone_warnings_toolchain_java21_definition")

# Order of registering toolchains matters. rules_java toolchains take precedence
# over the custom toolchains, so the default jdk21 toolchain gets picked
# (one without custom package_config). That's why the `rules_java_toolchains()`
# must be called after the `register_toolchain()` invocation.
rules_java_toolchains()

JMH_VERS = "1.37"

maven_jar(
    name = "jmh-core",
    artifact = "org.openjdk.jmh:jmh-core:" + JMH_VERS,
    attach_source = False,
    sha1 = "896f27e49105b35ea1964319c83d12082e7a79ef",
)

maven_jar(
    name = "jmh-annotations",
    artifact = "org.openjdk.jmh:jmh-generator-annprocess:" + JMH_VERS,
    attach_source = False,
    sha1 = "da93888682df163144edf9b13d2b78e54166063a",
)

maven_jar(
    name = "jopt",
    artifact = "net.sf.jopt-simple:jopt-simple:5.0.4",
    attach_source = False,
    sha1 = "4fdac2fbe92dfad86aa6e9301736f6b4342a3f5c",
)

maven_jar(
    name = "math3",
    artifact = "org.apache.commons:commons-math3:3.6.1",
    attach_source = False,
    sha1 = "e4ba98f1d4b3c80ec46392f25e094a6a2e58fcbf",
)

maven_jar(
    name = "jsch",
    artifact = "com.jcraft:jsch:0.1.55",
    sha1 = "bbd40e5aa7aa3cfad5db34965456cee738a42a50",
)

maven_jar(
    name = "jzlib",
    artifact = "com.jcraft:jzlib:1.1.3",
    sha1 = "c01428efa717624f7aabf4df319939dda9646b2d",
)

maven_jar(
    name = "javaewah",
    artifact = "com.googlecode.javaewah:JavaEWAH:1.2.3",
    sha1 = "13a27c856e0c8808cee9a64032c58eee11c3adc9",
)

maven_jar(
    name = "httpclient",
    artifact = "org.apache.httpcomponents:httpclient:4.5.14",
    sha1 = "1194890e6f56ec29177673f2f12d0b8e627dec98",
)

maven_jar(
    name = "httpcore",
    artifact = "org.apache.httpcomponents:httpcore:4.4.16",
    sha1 = "51cf043c87253c9f58b539c9f7e44c8894223850",
)

SSHD_VERS = "2.16.0"

maven_jar(
    name = "sshd-osgi",
    artifact = "org.apache.sshd:sshd-osgi:" + SSHD_VERS,
    sha1 = "87cab2aaa6e06c5d48d746e90f0b3635f8c06419",
)

maven_jar(
    name = "sshd-sftp",
    artifact = "org.apache.sshd:sshd-sftp:" + SSHD_VERS,
    sha1 = "09d9e7024535fb4a3f74367ba7e0a2f5093af638",
)

JNA_VERS = "5.18.1"

maven_jar(
    name = "jna",
    artifact = "net.java.dev.jna:jna:" + JNA_VERS,
    sha1 = "b27ba04287cc4abe769642fe8318d39fc89bf937",
)

maven_jar(
    name = "jna-platform",
    artifact = "net.java.dev.jna:jna-platform:" + JNA_VERS,
    sha1 = "dd817f391efc492041c9ae91127527c13750a789",
)

maven_jar(
    name = "commons-codec",
    artifact = "commons-codec:commons-codec:1.19.0",
    sha1 = "8c0dbe3ae883fceda9b50a6c76e745e548073388",
)

maven_jar(
    name = "commons-logging",
    artifact = "commons-logging:commons-logging:1.3.5",
    sha1 = "a3fcc5d3c29b2b03433aa2d2f2d2c1b1638924a1",
)

SLF4J_VERS = "2.0.17"

maven_jar(
    name = "log-api",
    artifact = "org.slf4j:slf4j-api:" + SLF4J_VERS,
    sha1 = "d9e58ac9c7779ba3bf8142aff6c830617a7fe60f",
)

maven_jar(
    name = "slf4j-simple",
    artifact = "org.slf4j:slf4j-simple:" + SLF4J_VERS,
    sha1 = "9872a3fd794ffe7b18d17747926a64d61526ca96",
)

maven_jar(
    name = "servlet-api",
    artifact = "jakarta.servlet:jakarta.servlet-api:4.0.4",
    sha1 = "b8a1142e04838fe54194049c6e7a18dae8f9b960",
)

maven_jar(
    name = "commons-compress",
    artifact = "org.apache.commons:commons-compress:1.28.0",
    sha1 = "e482f2c7a88dac3c497e96aa420b6a769f59c8d7",
)

maven_jar(
    name = "commons-lang3",
    artifact = "org.apache.commons:commons-lang3:3.19.0",
    sha1 = "d6524b169a6574cd253760c472d419b47bfd37e6",
)

maven_jar(
    name = "commons-io",
    artifact = "commons-io:commons-io:2.20.0",
    sha1 = "36f3474daec2849c149e877614e7f979b2082cd2",
)

maven_jar(
    name = "tukaani-xz",
    artifact = "org.tukaani:xz:1.10",
    sha1 = "1be8166f89e035a56c6bfc67dbc423996fe577e2",
)

maven_jar(
    name = "args4j",
    artifact = "args4j:args4j:2.37",
    sha1 = "244f60c057d72a785227c0562d3560f42a7ea54b",
)

maven_jar(
    name = "junit",
    artifact = "junit:junit:4.13.2",
    sha1 = "8ac9e16d933b6fb43bc7f576336b8f4d7eb5ba12",
)

maven_jar(
    name = "hamcrest",
    artifact = "org.hamcrest:hamcrest:3.0",
    sha1 = "8fd9b78a8e6a6510a078a9e30e9e86a6035cfaf7",
)

maven_jar(
    name = "mockito",
    artifact = "org.mockito:mockito-core:5.20.0",
    sha1 = "a32f446f38acf636363c5693db6498047731b9e0",
)

maven_jar(
    name = "assertj-core",
    artifact = "org.assertj:assertj-core:3.27.6",
    sha1 = "8f34ccd6808899ad1d0aac6a770b73191f2f2a53",
)

BYTE_BUDDY_VERSION = "1.17.8"

maven_jar(
    name = "bytebuddy",
    artifact = "net.bytebuddy:byte-buddy:" + BYTE_BUDDY_VERSION,
    sha1 = "af5735f63d00ca47a9375fae5c7471a36331c6ed",
)

maven_jar(
    name = "bytebuddy-agent",
    artifact = "net.bytebuddy:byte-buddy-agent:" + BYTE_BUDDY_VERSION,
    sha1 = "f09415827a71be7ed621c7bd02550678f28bc81c",
)

maven_jar(
    name = "objenesis",
    artifact = "org.objenesis:objenesis:3.4",
    sha1 = "675cbe121a68019235d27f6c34b4f0ac30e07418",
)

maven_jar(
    name = "gson",
    artifact = "com.google.code.gson:gson:2.13.2",
    sha1 = "48b8230771e573b54ce6e867a9001e75977fe78e",
)

JETTY_VER = "12.1.3"

maven_jar(
    name = "jetty-servlet",
    artifact = "org.eclipse.jetty.ee8:jetty-ee8-servlet:" + JETTY_VER,
    sha1 = "d69a5afcc26d314f38c694028b8d77b97e8d7a0f",
)

maven_jar(
    name = "jetty-nested",
    artifact = "org.eclipse.jetty.ee8:jetty-ee8-nested:" + JETTY_VER,
    sha1 = "042d61943b0530d513048ca3c30f35bfa4d74d60",
)

maven_jar(
    name = "jetty-security",
    artifact = "org.eclipse.jetty:jetty-security:" + JETTY_VER,
    sha1 = "f40cb316ef0e9a168f59eaf0b2d0440b7adcb1f8",
)

maven_jar(
    name = "jetty-ee8-security",
    artifact = "org.eclipse.jetty.ee8:jetty-ee8-security:" + JETTY_VER,
    sha1 = "166990e1abb82d310147da11ded232390c47f5d4",
)

maven_jar(
    name = "jetty-server",
    artifact = "org.eclipse.jetty:jetty-server:" + JETTY_VER,
    sha1 = "7741aafcd7d6dc718d04d4cfb883982e361d6577",
)

maven_jar(
    name = "jetty-session",
    artifact = "org.eclipse.jetty:jetty-session:" + JETTY_VER,
    sha1 = "0837f081a357a2c835a96ceaa09445921a33b0e9",
)

maven_jar(
    name = "jetty-http",
    artifact = "org.eclipse.jetty:jetty-http:" + JETTY_VER,
    sha1 = "3822fb03ec85e4157cf68c1ac661b5d06fd19b25",
)

maven_jar(
    name = "jetty-io",
    artifact = "org.eclipse.jetty:jetty-io:" + JETTY_VER,
    sha1 = "2c46bf53f41e40df72ff457c40553da2ace7b956",
)

maven_jar(
    name = "jetty-util",
    artifact = "org.eclipse.jetty:jetty-util:" + JETTY_VER,
    sha1 = "9606f6cc440419f62214ceaa2c8ab4b312baf6be",
)

maven_jar(
    name = "jetty-util-ajax",
    artifact = "org.eclipse.jetty:jetty-util-ajax:" + JETTY_VER,
    sha1 = "d0b0a631434ca2cf5a913d2852893779bfecebf8",
)

BOUNCYCASTLE_VER = "1.82"

maven_jar(
    name = "bcpg",
    artifact = "org.bouncycastle:bcpg-jdk18on:" + BOUNCYCASTLE_VER,
    sha1 = "55cd7f445018b18119e3f2e67978fb39445b791c",
)

maven_jar(
    name = "bcprov",
    artifact = "org.bouncycastle:bcprov-jdk18on:" + BOUNCYCASTLE_VER,
    sha1 = "e1118397395d21909a1b7b15120d0c2a68d7fd0c",
)

maven_jar(
    name = "bcutil",
    artifact = "org.bouncycastle:bcutil-jdk18on:" + BOUNCYCASTLE_VER,
    sha1 = "1850911d674c91ce6444783ff10478e2c6e9bbf9",
)

maven_jar(
    name = "bcpkix",
    artifact = "org.bouncycastle:bcpkix-jdk18on:" + BOUNCYCASTLE_VER,
    sha1 = "ad7b7155abac3e4e4f73579d5176c11f7659c560",
)
=======
# This file marks the root of the Bazel workspace.
# See MODULE.bazel for external dependencies setup.
>>>>>>> 13cc2cb6
<|MERGE_RESOLUTION|>--- conflicted
+++ resolved
@@ -1,336 +1,2 @@
-<<<<<<< HEAD
-workspace(name = "jgit")
-
-load("@bazel_tools//tools/build_defs/repo:http.bzl", "http_archive")
-load("//tools:bazlets.bzl", "load_bazlets")
-
-load_bazlets(commit = "f9c119e45d9a241bee720b7fbd6c7fdbc952da5f")
-
-load(
-    "@com_googlesource_gerrit_bazlets//tools:maven_jar.bzl",
-    "maven_jar",
-)
-
-http_archive(
-    name = "rules_java",
-    sha256 = "4da3761f6855ad916568e2bfe86213ba6d2637f56b8360538a7fb6125abf6518",
-    urls = [
-        "https://github.com/bazelbuild/rules_java/releases/download/7.5.0/rules_java-7.5.0.tar.gz",
-    ],
-)
-
-load("@rules_java//java:repositories.bzl", "rules_java_dependencies", "rules_java_toolchains")
-
-rules_java_dependencies()
-
-http_archive(
-    name = "ubuntu2204_jdk17",
-    sha256 = "8ea82b81c9707e535ff93ef5349d11e55b2a23c62bcc3b0faaec052144aed87d",
-    strip_prefix = "rbe_autoconfig-5.1.0",
-    urls = [
-        "https://gerrit-bazel.storage.googleapis.com/rbe_autoconfig/v5.1.0.tar.gz",
-        "https://github.com/davido/rbe_autoconfig/releases/download/v5.1.0/v5.1.0.tar.gz",
-    ],
-)
-
-register_toolchains("//tools:error_prone_warnings_toolchain_java17_definition")
-
-register_toolchains("//tools:error_prone_warnings_toolchain_java21_definition")
-
-# Order of registering toolchains matters. rules_java toolchains take precedence
-# over the custom toolchains, so the default jdk21 toolchain gets picked
-# (one without custom package_config). That's why the `rules_java_toolchains()`
-# must be called after the `register_toolchain()` invocation.
-rules_java_toolchains()
-
-JMH_VERS = "1.37"
-
-maven_jar(
-    name = "jmh-core",
-    artifact = "org.openjdk.jmh:jmh-core:" + JMH_VERS,
-    attach_source = False,
-    sha1 = "896f27e49105b35ea1964319c83d12082e7a79ef",
-)
-
-maven_jar(
-    name = "jmh-annotations",
-    artifact = "org.openjdk.jmh:jmh-generator-annprocess:" + JMH_VERS,
-    attach_source = False,
-    sha1 = "da93888682df163144edf9b13d2b78e54166063a",
-)
-
-maven_jar(
-    name = "jopt",
-    artifact = "net.sf.jopt-simple:jopt-simple:5.0.4",
-    attach_source = False,
-    sha1 = "4fdac2fbe92dfad86aa6e9301736f6b4342a3f5c",
-)
-
-maven_jar(
-    name = "math3",
-    artifact = "org.apache.commons:commons-math3:3.6.1",
-    attach_source = False,
-    sha1 = "e4ba98f1d4b3c80ec46392f25e094a6a2e58fcbf",
-)
-
-maven_jar(
-    name = "jsch",
-    artifact = "com.jcraft:jsch:0.1.55",
-    sha1 = "bbd40e5aa7aa3cfad5db34965456cee738a42a50",
-)
-
-maven_jar(
-    name = "jzlib",
-    artifact = "com.jcraft:jzlib:1.1.3",
-    sha1 = "c01428efa717624f7aabf4df319939dda9646b2d",
-)
-
-maven_jar(
-    name = "javaewah",
-    artifact = "com.googlecode.javaewah:JavaEWAH:1.2.3",
-    sha1 = "13a27c856e0c8808cee9a64032c58eee11c3adc9",
-)
-
-maven_jar(
-    name = "httpclient",
-    artifact = "org.apache.httpcomponents:httpclient:4.5.14",
-    sha1 = "1194890e6f56ec29177673f2f12d0b8e627dec98",
-)
-
-maven_jar(
-    name = "httpcore",
-    artifact = "org.apache.httpcomponents:httpcore:4.4.16",
-    sha1 = "51cf043c87253c9f58b539c9f7e44c8894223850",
-)
-
-SSHD_VERS = "2.16.0"
-
-maven_jar(
-    name = "sshd-osgi",
-    artifact = "org.apache.sshd:sshd-osgi:" + SSHD_VERS,
-    sha1 = "87cab2aaa6e06c5d48d746e90f0b3635f8c06419",
-)
-
-maven_jar(
-    name = "sshd-sftp",
-    artifact = "org.apache.sshd:sshd-sftp:" + SSHD_VERS,
-    sha1 = "09d9e7024535fb4a3f74367ba7e0a2f5093af638",
-)
-
-JNA_VERS = "5.18.1"
-
-maven_jar(
-    name = "jna",
-    artifact = "net.java.dev.jna:jna:" + JNA_VERS,
-    sha1 = "b27ba04287cc4abe769642fe8318d39fc89bf937",
-)
-
-maven_jar(
-    name = "jna-platform",
-    artifact = "net.java.dev.jna:jna-platform:" + JNA_VERS,
-    sha1 = "dd817f391efc492041c9ae91127527c13750a789",
-)
-
-maven_jar(
-    name = "commons-codec",
-    artifact = "commons-codec:commons-codec:1.19.0",
-    sha1 = "8c0dbe3ae883fceda9b50a6c76e745e548073388",
-)
-
-maven_jar(
-    name = "commons-logging",
-    artifact = "commons-logging:commons-logging:1.3.5",
-    sha1 = "a3fcc5d3c29b2b03433aa2d2f2d2c1b1638924a1",
-)
-
-SLF4J_VERS = "2.0.17"
-
-maven_jar(
-    name = "log-api",
-    artifact = "org.slf4j:slf4j-api:" + SLF4J_VERS,
-    sha1 = "d9e58ac9c7779ba3bf8142aff6c830617a7fe60f",
-)
-
-maven_jar(
-    name = "slf4j-simple",
-    artifact = "org.slf4j:slf4j-simple:" + SLF4J_VERS,
-    sha1 = "9872a3fd794ffe7b18d17747926a64d61526ca96",
-)
-
-maven_jar(
-    name = "servlet-api",
-    artifact = "jakarta.servlet:jakarta.servlet-api:4.0.4",
-    sha1 = "b8a1142e04838fe54194049c6e7a18dae8f9b960",
-)
-
-maven_jar(
-    name = "commons-compress",
-    artifact = "org.apache.commons:commons-compress:1.28.0",
-    sha1 = "e482f2c7a88dac3c497e96aa420b6a769f59c8d7",
-)
-
-maven_jar(
-    name = "commons-lang3",
-    artifact = "org.apache.commons:commons-lang3:3.19.0",
-    sha1 = "d6524b169a6574cd253760c472d419b47bfd37e6",
-)
-
-maven_jar(
-    name = "commons-io",
-    artifact = "commons-io:commons-io:2.20.0",
-    sha1 = "36f3474daec2849c149e877614e7f979b2082cd2",
-)
-
-maven_jar(
-    name = "tukaani-xz",
-    artifact = "org.tukaani:xz:1.10",
-    sha1 = "1be8166f89e035a56c6bfc67dbc423996fe577e2",
-)
-
-maven_jar(
-    name = "args4j",
-    artifact = "args4j:args4j:2.37",
-    sha1 = "244f60c057d72a785227c0562d3560f42a7ea54b",
-)
-
-maven_jar(
-    name = "junit",
-    artifact = "junit:junit:4.13.2",
-    sha1 = "8ac9e16d933b6fb43bc7f576336b8f4d7eb5ba12",
-)
-
-maven_jar(
-    name = "hamcrest",
-    artifact = "org.hamcrest:hamcrest:3.0",
-    sha1 = "8fd9b78a8e6a6510a078a9e30e9e86a6035cfaf7",
-)
-
-maven_jar(
-    name = "mockito",
-    artifact = "org.mockito:mockito-core:5.20.0",
-    sha1 = "a32f446f38acf636363c5693db6498047731b9e0",
-)
-
-maven_jar(
-    name = "assertj-core",
-    artifact = "org.assertj:assertj-core:3.27.6",
-    sha1 = "8f34ccd6808899ad1d0aac6a770b73191f2f2a53",
-)
-
-BYTE_BUDDY_VERSION = "1.17.8"
-
-maven_jar(
-    name = "bytebuddy",
-    artifact = "net.bytebuddy:byte-buddy:" + BYTE_BUDDY_VERSION,
-    sha1 = "af5735f63d00ca47a9375fae5c7471a36331c6ed",
-)
-
-maven_jar(
-    name = "bytebuddy-agent",
-    artifact = "net.bytebuddy:byte-buddy-agent:" + BYTE_BUDDY_VERSION,
-    sha1 = "f09415827a71be7ed621c7bd02550678f28bc81c",
-)
-
-maven_jar(
-    name = "objenesis",
-    artifact = "org.objenesis:objenesis:3.4",
-    sha1 = "675cbe121a68019235d27f6c34b4f0ac30e07418",
-)
-
-maven_jar(
-    name = "gson",
-    artifact = "com.google.code.gson:gson:2.13.2",
-    sha1 = "48b8230771e573b54ce6e867a9001e75977fe78e",
-)
-
-JETTY_VER = "12.1.3"
-
-maven_jar(
-    name = "jetty-servlet",
-    artifact = "org.eclipse.jetty.ee8:jetty-ee8-servlet:" + JETTY_VER,
-    sha1 = "d69a5afcc26d314f38c694028b8d77b97e8d7a0f",
-)
-
-maven_jar(
-    name = "jetty-nested",
-    artifact = "org.eclipse.jetty.ee8:jetty-ee8-nested:" + JETTY_VER,
-    sha1 = "042d61943b0530d513048ca3c30f35bfa4d74d60",
-)
-
-maven_jar(
-    name = "jetty-security",
-    artifact = "org.eclipse.jetty:jetty-security:" + JETTY_VER,
-    sha1 = "f40cb316ef0e9a168f59eaf0b2d0440b7adcb1f8",
-)
-
-maven_jar(
-    name = "jetty-ee8-security",
-    artifact = "org.eclipse.jetty.ee8:jetty-ee8-security:" + JETTY_VER,
-    sha1 = "166990e1abb82d310147da11ded232390c47f5d4",
-)
-
-maven_jar(
-    name = "jetty-server",
-    artifact = "org.eclipse.jetty:jetty-server:" + JETTY_VER,
-    sha1 = "7741aafcd7d6dc718d04d4cfb883982e361d6577",
-)
-
-maven_jar(
-    name = "jetty-session",
-    artifact = "org.eclipse.jetty:jetty-session:" + JETTY_VER,
-    sha1 = "0837f081a357a2c835a96ceaa09445921a33b0e9",
-)
-
-maven_jar(
-    name = "jetty-http",
-    artifact = "org.eclipse.jetty:jetty-http:" + JETTY_VER,
-    sha1 = "3822fb03ec85e4157cf68c1ac661b5d06fd19b25",
-)
-
-maven_jar(
-    name = "jetty-io",
-    artifact = "org.eclipse.jetty:jetty-io:" + JETTY_VER,
-    sha1 = "2c46bf53f41e40df72ff457c40553da2ace7b956",
-)
-
-maven_jar(
-    name = "jetty-util",
-    artifact = "org.eclipse.jetty:jetty-util:" + JETTY_VER,
-    sha1 = "9606f6cc440419f62214ceaa2c8ab4b312baf6be",
-)
-
-maven_jar(
-    name = "jetty-util-ajax",
-    artifact = "org.eclipse.jetty:jetty-util-ajax:" + JETTY_VER,
-    sha1 = "d0b0a631434ca2cf5a913d2852893779bfecebf8",
-)
-
-BOUNCYCASTLE_VER = "1.82"
-
-maven_jar(
-    name = "bcpg",
-    artifact = "org.bouncycastle:bcpg-jdk18on:" + BOUNCYCASTLE_VER,
-    sha1 = "55cd7f445018b18119e3f2e67978fb39445b791c",
-)
-
-maven_jar(
-    name = "bcprov",
-    artifact = "org.bouncycastle:bcprov-jdk18on:" + BOUNCYCASTLE_VER,
-    sha1 = "e1118397395d21909a1b7b15120d0c2a68d7fd0c",
-)
-
-maven_jar(
-    name = "bcutil",
-    artifact = "org.bouncycastle:bcutil-jdk18on:" + BOUNCYCASTLE_VER,
-    sha1 = "1850911d674c91ce6444783ff10478e2c6e9bbf9",
-)
-
-maven_jar(
-    name = "bcpkix",
-    artifact = "org.bouncycastle:bcpkix-jdk18on:" + BOUNCYCASTLE_VER,
-    sha1 = "ad7b7155abac3e4e4f73579d5176c11f7659c560",
-)
-=======
 # This file marks the root of the Bazel workspace.
-# See MODULE.bazel for external dependencies setup.
->>>>>>> 13cc2cb6
+# See MODULE.bazel for external dependencies setup.