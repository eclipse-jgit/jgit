--- conflicted
+++ resolved
@@ -108,30 +108,18 @@
     sha1 = "51cf043c87253c9f58b539c9f7e44c8894223850",
 )
 
-<<<<<<< HEAD
-SSHD_VERS = "2.13.2"
-=======
 SSHD_VERS = "2.14.0"
->>>>>>> eeccc5a9
 
 maven_jar(
     name = "sshd-osgi",
     artifact = "org.apache.sshd:sshd-osgi:" + SSHD_VERS,
-<<<<<<< HEAD
-    sha1 = "34914a5bef9ba3d04971fdec1273b47df835b038",
-=======
     sha1 = "6ef66228a088f8ac1383b2ff28f3102f80ebc01a",
->>>>>>> eeccc5a9
 )
 
 maven_jar(
     name = "sshd-sftp",
     artifact = "org.apache.sshd:sshd-sftp:" + SSHD_VERS,
-<<<<<<< HEAD
-    sha1 = "334f42d5bbc8afb7f1149a37d10f8718cf59cc06",
-=======
     sha1 = "c070ac920e72023ae9ab0a3f3a866bece284b470",
->>>>>>> eeccc5a9
 )
 
 JNA_VERS = "5.14.0"
