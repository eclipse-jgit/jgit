--- conflicted
+++ resolved
@@ -393,11 +393,7 @@
         <plugin>
           <groupId>org.eclipse.dash</groupId>
           <artifactId>license-tool-plugin</artifactId>
-<<<<<<< HEAD
-          <version>1.0.2</version>
-=======
           <version>1.1.0</version>
->>>>>>> cfc08fa9
         </plugin>
       </plugins>
     </pluginManagement>
